--- conflicted
+++ resolved
@@ -94,10 +94,7 @@
 
 * 🇬🇧 **Anglais (par défaut)**
 * 🇫🇷 **Français**
-<<<<<<< HEAD
 * 📘 **Documentation** : [English](BUILD.md) | [Français](BUILD.fr.md)
-=======
->>>>>>> 32153167
 
 La langue peut être sélectionnée depuis le menu **Paramètres → Langue**.
 Le choix est automatiquement enregistré et appliqué à chaque redémarrage.
@@ -132,7 +129,6 @@
 * Discord communautaire : [Rejoindre](https://discord.com/invite/WVBeWsNXK4)
 * Documentation technique : [Wiki du projet](https://github.com/cjpais/Handy/wiki)
 
-<<<<<<< HEAD
 
 ### 🧩 Nouveautés de la version 1.4.0
 
@@ -141,18 +137,11 @@
 - **Traduction étendue** : toutes les pages et labels de l’interface ont été traduits.  
 - **Documentation multilingue** : un fichier [`BUILD.fr.md`](BUILD.fr.md) a été ajouté pour les instructions de compilation en français.  
 
-Ces améliorations facilitent la configuration initiale et l’accessibilité de Handy à un plus grand nombre d’utilisateurs.  
-
-
----
-
-# Handy
-=======
+
 ---
 
 
 # Handy 🇬🇧
->>>>>>> 32153167
 
 [![Discord](https://img.shields.io/badge/Discord-%235865F2.svg?style=for-the-badge&logo=discord&logoColor=white)](https://discord.com/invite/WVBeWsNXK4)
 
