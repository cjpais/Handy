import { create } from "zustand";
import { subscribeWithSelector } from "zustand/middleware";
import type { AppSettings as Settings, AudioDevice } from "@/bindings";
import { commands } from "@/bindings";

interface SettingsStore {
  settings: Settings | null;
  defaultSettings: Settings | null;
  isLoading: boolean;
  isUpdating: Record<string, boolean>;
  audioDevices: AudioDevice[];
  outputDevices: AudioDevice[];
  customSounds: { start: boolean; stop: boolean };
  postProcessModelOptions: Record<string, string[]>;

  // Actions
  initialize: () => Promise<void>;
  loadDefaultSettings: () => Promise<void>;
  updateSetting: <K extends keyof Settings>(
    key: K,
    value: Settings[K],
  ) => Promise<void>;
  resetSetting: (key: keyof Settings) => Promise<void>;
  refreshSettings: () => Promise<void>;
  refreshAudioDevices: () => Promise<void>;
  refreshOutputDevices: () => Promise<void>;
  updateBinding: (id: string, binding: string) => Promise<void>;
  resetBinding: (id: string) => Promise<void>;
  getSetting: <K extends keyof Settings>(key: K) => Settings[K] | undefined;
  isUpdatingKey: (key: string) => boolean;
  playTestSound: (soundType: "start" | "stop") => Promise<void>;
  checkCustomSounds: () => Promise<void>;
  setPostProcessProvider: (providerId: string) => Promise<void>;
  updatePostProcessSetting: (
    settingType: "base_url" | "api_key" | "model",
    providerId: string,
    value: string,
  ) => Promise<void>;
  updatePostProcessBaseUrl: (
    providerId: string,
    baseUrl: string,
  ) => Promise<void>;
  updatePostProcessApiKey: (
    providerId: string,
    apiKey: string,
  ) => Promise<void>;
  updatePostProcessModel: (providerId: string, model: string) => Promise<void>;
  fetchPostProcessModels: (providerId: string) => Promise<string[]>;
  setPostProcessModelOptions: (providerId: string, models: string[]) => void;

  // Internal state setters
  setSettings: (settings: Settings | null) => void;
  setDefaultSettings: (defaultSettings: Settings | null) => void;
  setLoading: (loading: boolean) => void;
  setUpdating: (key: string, updating: boolean) => void;
  setAudioDevices: (devices: AudioDevice[]) => void;
  setOutputDevices: (devices: AudioDevice[]) => void;
  setCustomSounds: (sounds: { start: boolean; stop: boolean }) => void;
}

<<<<<<< HEAD
// Note: Default post-processing settings are now managed in Rust
// Settings will always have providers after migration
const DEFAULT_SETTINGS: Partial<Settings> = {
  always_on_microphone: false,
  audio_feedback: true,
  audio_feedback_volume: 1.0,
  sound_theme: "marimba",
  start_hidden: false,
  autostart_enabled: false,
  update_checks_enabled: true,
  push_to_talk: false,
  selected_microphone: "Default",
  clamshell_microphone: "Default",
  selected_output_device: "Default",
  translate_to_english: false,
  selected_language: "auto",
  overlay_position: "bottom",
  debug_mode: false,
  log_level: 2,
  custom_words: [],
  history_limit: 5,
  recording_retention_period: "preserve_limit",
  mute_while_recording: false,
};
=======
// Note: Default settings are now fetched from Rust via commands.getDefaultSettings()
// This ensures platform-specific defaults (like overlay_position, shortcuts, paste_method) work correctly
>>>>>>> ee571b68

const DEFAULT_AUDIO_DEVICE: AudioDevice = {
  index: "default",
  name: "Default",
  is_default: true,
};

const settingUpdaters: {
  [K in keyof Settings]?: (value: Settings[K]) => Promise<unknown>;
} = {
  always_on_microphone: (value) =>
    commands.updateMicrophoneMode(value as boolean),
  audio_feedback: (value) =>
    commands.changeAudioFeedbackSetting(value as boolean),
  audio_feedback_volume: (value) =>
    commands.changeAudioFeedbackVolumeSetting(value as number),
  sound_theme: (value) =>
    commands.changeSoundThemeSetting(value as string),
  start_hidden: (value) =>
    commands.changeStartHiddenSetting(value as boolean),
  autostart_enabled: (value) =>
<<<<<<< HEAD
    invoke("change_autostart_setting", { enabled: value }),
  update_checks_enabled: (value) =>
    invoke("change_update_checks_setting", { enabled: value }),
  push_to_talk: (value) => invoke("change_ptt_setting", { enabled: value }),
=======
    commands.changeAutostartSetting(value as boolean),
  push_to_talk: (value) => commands.changePttSetting(value as boolean),
>>>>>>> ee571b68
  selected_microphone: (value) =>
    commands.setSelectedMicrophone(
      (value as string) === "Default" || value === null ? "default" : (value as string)
    ),
  clamshell_microphone: (value) =>
    commands.setClamshellMicrophone(
      (value as string) === "Default" ? "default" : (value as string)
    ),
  selected_output_device: (value) =>
    commands.setSelectedOutputDevice(
      (value as string) === "Default" || value === null ? "default" : (value as string)
    ),
  recording_retention_period: (value) =>
    commands.updateRecordingRetentionPeriod(value as string),
  translate_to_english: (value) =>
    commands.changeTranslateToEnglishSetting(value as boolean),
  selected_language: (value) =>
    commands.changeSelectedLanguageSetting(value as string),
  overlay_position: (value) =>
    commands.changeOverlayPositionSetting(value as string),
  debug_mode: (value) =>
    commands.changeDebugModeSetting(value as boolean),
  custom_words: (value) => commands.updateCustomWords(value as string[]),
  word_correction_threshold: (value) =>
    commands.changeWordCorrectionThresholdSetting(value as number),
  paste_method: (value) =>
    commands.changePasteMethodSetting(value as string),
  clipboard_handling: (value) =>
    commands.changeClipboardHandlingSetting(value as string),
  history_limit: (value) => commands.updateHistoryLimit(value as string),
  post_process_enabled: (value) =>
    commands.changePostProcessEnabledSetting(value as boolean),
  post_process_selected_prompt_id: (value) =>
    commands.setPostProcessSelectedPrompt(value as string),
  mute_while_recording: (value) =>
    commands.changeMuteWhileRecordingSetting(value as boolean),
  log_level: (value) => commands.setLogLevel(value as any),
};

export const useSettingsStore = create<SettingsStore>()(
  subscribeWithSelector((set, get) => ({
    settings: null,
    defaultSettings: null,
    isLoading: true,
    isUpdating: {},
    audioDevices: [],
    outputDevices: [],
    customSounds: { start: false, stop: false },
    postProcessModelOptions: {},

    // Internal setters
    setSettings: (settings) => set({ settings }),
    setDefaultSettings: (defaultSettings) => set({ defaultSettings }),
    setLoading: (isLoading) => set({ isLoading }),
    setUpdating: (key, updating) =>
      set((state) => ({
        isUpdating: { ...state.isUpdating, [key]: updating },
      })),
    setAudioDevices: (audioDevices) => set({ audioDevices }),
    setOutputDevices: (outputDevices) => set({ outputDevices }),
    setCustomSounds: (customSounds) => set({ customSounds }),

    // Getters
    getSetting: (key) => get().settings?.[key],
    isUpdatingKey: (key) => get().isUpdating[key] || false,

    // Load settings from store
    refreshSettings: async () => {
      try {
        const result = await commands.getAppSettings();
        if (result.status === "ok") {
          const settings = result.data;
          const normalizedSettings: Settings = {
            ...settings,
            always_on_microphone: settings.always_on_microphone ?? false,
            selected_microphone:
              settings.selected_microphone ?? "Default",
            clamshell_microphone:
              settings.clamshell_microphone ?? "Default",
            selected_output_device:
              settings.selected_output_device ?? "Default",
          };
          set({ settings: normalizedSettings, isLoading: false });
        } else {
          console.error("Failed to load settings:", result.error);
          set({ isLoading: false });
        }
      } catch (error) {
        console.error("Failed to load settings:", error);
        set({ isLoading: false });
      }
    },

    // Load audio devices
    refreshAudioDevices: async () => {
      try {
        const result = await commands.getAvailableMicrophones();
        if (result.status === "ok") {
          const devicesWithDefault = [
            DEFAULT_AUDIO_DEVICE,
            ...result.data.filter(
              (d) => d.name !== "Default" && d.name !== "default",
            ),
          ];
          set({ audioDevices: devicesWithDefault });
        } else {
          set({ audioDevices: [DEFAULT_AUDIO_DEVICE] });
        }
      } catch (error) {
        console.error("Failed to load audio devices:", error);
        set({ audioDevices: [DEFAULT_AUDIO_DEVICE] });
      }
    },

    // Load output devices
    refreshOutputDevices: async () => {
      try {
        const result = await commands.getAvailableOutputDevices();
        if (result.status === "ok") {
          const devicesWithDefault = [
            DEFAULT_AUDIO_DEVICE,
            ...result.data.filter(
              (d) => d.name !== "Default" && d.name !== "default",
            ),
          ];
          set({ outputDevices: devicesWithDefault });
        } else {
          set({ outputDevices: [DEFAULT_AUDIO_DEVICE] });
        }
      } catch (error) {
        console.error("Failed to load output devices:", error);
        set({ outputDevices: [DEFAULT_AUDIO_DEVICE] });
      }
    },

    // Play a test sound
    playTestSound: async (soundType: "start" | "stop") => {
      try {
        await commands.playTestSound(soundType);
      } catch (error) {
        console.error(`Failed to play test sound (${soundType}):`, error);
      }
    },

    checkCustomSounds: async () => {
      try {
        const sounds = await commands.checkCustomSounds();
        get().setCustomSounds(sounds);
      } catch (error) {
        console.error("Failed to check custom sounds:", error);
      }
    },

    // Update a specific setting
    updateSetting: async <K extends keyof Settings>(
      key: K,
      value: Settings[K],
    ) => {
      const { settings, setUpdating } = get();
      const updateKey = String(key);
      const originalValue = settings?.[key];

      setUpdating(updateKey, true);

      try {
        set((state) => ({
          settings: state.settings ? { ...state.settings, [key]: value } : null,
        }));

        const updater = settingUpdaters[key];
        if (updater) {
          await updater(value);
        } else if (key !== "bindings" && key !== "selected_model") {
          console.warn(`No handler for setting: ${String(key)}`);
        }
      } catch (error) {
        console.error(`Failed to update setting ${String(key)}:`, error);
        if (settings) {
          set({ settings: { ...settings, [key]: originalValue } });
        }
      } finally {
        setUpdating(updateKey, false);
      }
    },

    // Reset a setting to its default value
    resetSetting: async (key) => {
      const { defaultSettings } = get();
      if (defaultSettings) {
        const defaultValue = defaultSettings[key];
        if (defaultValue !== undefined) {
          await get().updateSetting(key, defaultValue as any);
        }
      }
    },

    // Update a specific binding
    updateBinding: async (id, binding) => {
      const { settings, setUpdating } = get();
      const updateKey = `binding_${id}`;
      const originalBinding = settings?.bindings?.[id]?.current_binding;

      setUpdating(updateKey, true);

      try {
        // Optimistic update
        set((state) => ({
          settings: state.settings
            ? {
                ...state.settings,
                bindings: {
                  ...state.settings.bindings,
                  [id]: {
                    ...state.settings.bindings[id]!,
                    current_binding: binding,
                  },
                },
              }
            : null,
        }));

        await commands.changeBinding(id, binding);
      } catch (error) {
        console.error(`Failed to update binding ${id}:`, error);

        // Rollback on error
        if (originalBinding && get().settings) {
          set((state) => ({
            settings: state.settings
              ? {
                  ...state.settings,
                  bindings: {
                    ...state.settings.bindings,
                    [id]: {
                      ...state.settings.bindings[id]!,
                      current_binding: originalBinding,
                    },
                  },
                }
              : null,
          }));
        }
      } finally {
        setUpdating(updateKey, false);
      }
    },

    // Reset a specific binding
    resetBinding: async (id) => {
      const { setUpdating, refreshSettings } = get();
      const updateKey = `binding_${id}`;

      setUpdating(updateKey, true);

      try {
        await commands.resetBinding(id);
        await refreshSettings();
      } catch (error) {
        console.error(`Failed to reset binding ${id}:`, error);
      } finally {
        setUpdating(updateKey, false);
      }
    },

    setPostProcessProvider: async (providerId) => {
      const { settings, setUpdating, refreshSettings } = get();
      const updateKey = "post_process_provider_id";
      const previousId = settings?.post_process_provider_id ?? null;

      setUpdating(updateKey, true);

      if (settings) {
        set((state) => ({
          settings: state.settings
            ? { ...state.settings, post_process_provider_id: providerId }
            : null,
        }));
      }

      try {
        await commands.setPostProcessProvider(providerId);
        await refreshSettings();
      } catch (error) {
        console.error("Failed to set post-process provider:", error);
        if (previousId !== null) {
          set((state) => ({
            settings: state.settings
              ? { ...state.settings, post_process_provider_id: previousId }
              : null,
          }));
        }
      } finally {
        setUpdating(updateKey, false);
      }
    },

    // Generic updater for post-processing provider settings
    updatePostProcessSetting: async (
      settingType: "base_url" | "api_key" | "model",
      providerId: string,
      value: string,
    ) => {
      const { setUpdating, refreshSettings } = get();
      const updateKey = `post_process_${settingType}:${providerId}`;

      setUpdating(updateKey, true);

      try {
        if (settingType === "base_url") {
          await commands.changePostProcessBaseUrlSetting(providerId, value);
        } else if (settingType === "api_key") {
          await commands.changePostProcessApiKeySetting(providerId, value);
        } else if (settingType === "model") {
          await commands.changePostProcessModelSetting(providerId, value);
        }
        await refreshSettings();
      } catch (error) {
        console.error(
          `Failed to update post-process ${settingType.replace("_", " ")}:`,
          error,
        );
      } finally {
        setUpdating(updateKey, false);
      }
    },

    updatePostProcessBaseUrl: async (providerId, baseUrl) => {
      return get().updatePostProcessSetting("base_url", providerId, baseUrl);
    },

    updatePostProcessApiKey: async (providerId, apiKey) => {
      // Clear cached models when API key changes - user should click refresh after
      set((state) => ({
        postProcessModelOptions: {
          ...state.postProcessModelOptions,
          [providerId]: [],
        },
      }));
      return get().updatePostProcessSetting("api_key", providerId, apiKey);
    },

    updatePostProcessModel: async (providerId, model) => {
      return get().updatePostProcessSetting("model", providerId, model);
    },

    fetchPostProcessModels: async (providerId) => {
      const updateKey = `post_process_models_fetch:${providerId}`;
      const { setUpdating, setPostProcessModelOptions } = get();

      setUpdating(updateKey, true);

      try {
        // Call Tauri backend command instead of fetch
        const result = await commands.fetchPostProcessModels(providerId);
        if (result.status === "ok") {
          setPostProcessModelOptions(providerId, result.data);
          return result.data;
        } else {
          console.error("Failed to fetch models:", result.error);
          return [];
        }
      } catch (error) {
        console.error("Failed to fetch models:", error);
        // Don't cache empty array on error - let user retry
        return [];
      } finally {
        setUpdating(updateKey, false);
      }
    },

    setPostProcessModelOptions: (providerId, models) =>
      set((state) => ({
        postProcessModelOptions: {
          ...state.postProcessModelOptions,
          [providerId]: models,
        },
      })),

    // Load default settings from Rust
    loadDefaultSettings: async () => {
      try {
        const result = await commands.getDefaultSettings();
        if (result.status === "ok") {
          set({ defaultSettings: result.data });
        } else {
          console.error("Failed to load default settings:", result.error);
        }
      } catch (error) {
        console.error("Failed to load default settings:", error);
      }
    },

    // Initialize everything
    initialize: async () => {
      const {
        refreshSettings,
        refreshAudioDevices,
        refreshOutputDevices,
        checkCustomSounds,
        loadDefaultSettings,
      } = get();
      await Promise.all([
        loadDefaultSettings(),
        refreshSettings(),
        refreshAudioDevices(),
        refreshOutputDevices(),
        checkCustomSounds(),
      ]);
    },
  })),
);<|MERGE_RESOLUTION|>--- conflicted
+++ resolved
@@ -58,35 +58,8 @@
   setCustomSounds: (sounds: { start: boolean; stop: boolean }) => void;
 }
 
-<<<<<<< HEAD
-// Note: Default post-processing settings are now managed in Rust
-// Settings will always have providers after migration
-const DEFAULT_SETTINGS: Partial<Settings> = {
-  always_on_microphone: false,
-  audio_feedback: true,
-  audio_feedback_volume: 1.0,
-  sound_theme: "marimba",
-  start_hidden: false,
-  autostart_enabled: false,
-  update_checks_enabled: true,
-  push_to_talk: false,
-  selected_microphone: "Default",
-  clamshell_microphone: "Default",
-  selected_output_device: "Default",
-  translate_to_english: false,
-  selected_language: "auto",
-  overlay_position: "bottom",
-  debug_mode: false,
-  log_level: 2,
-  custom_words: [],
-  history_limit: 5,
-  recording_retention_period: "preserve_limit",
-  mute_while_recording: false,
-};
-=======
 // Note: Default settings are now fetched from Rust via commands.getDefaultSettings()
 // This ensures platform-specific defaults (like overlay_position, shortcuts, paste_method) work correctly
->>>>>>> ee571b68
 
 const DEFAULT_AUDIO_DEVICE: AudioDevice = {
   index: "default",
@@ -108,15 +81,10 @@
   start_hidden: (value) =>
     commands.changeStartHiddenSetting(value as boolean),
   autostart_enabled: (value) =>
-<<<<<<< HEAD
-    invoke("change_autostart_setting", { enabled: value }),
+    commands.changeAutostartSetting(value as boolean),
   update_checks_enabled: (value) =>
     invoke("change_update_checks_setting", { enabled: value }),
-  push_to_talk: (value) => invoke("change_ptt_setting", { enabled: value }),
-=======
-    commands.changeAutostartSetting(value as boolean),
   push_to_talk: (value) => commands.changePttSetting(value as boolean),
->>>>>>> ee571b68
   selected_microphone: (value) =>
     commands.setSelectedMicrophone(
       (value as string) === "Default" || value === null ? "default" : (value as string)
