import { z } from "zod";

export const ShortcutBindingSchema = z.object({
  id: z.string(),
  name: z.string(),
  description: z.string(),
  default_binding: z.string(),
  current_binding: z.string(),
});

export const ShortcutBindingsMapSchema = z.record(
  z.string(),
  ShortcutBindingSchema,
);

export const AudioDeviceSchema = z.object({
  index: z.string(),
  name: z.string(),
  is_default: z.boolean(),
});

export const OverlayPositionSchema = z.enum(["none", "top", "bottom"]);
export type OverlayPosition = z.infer<typeof OverlayPositionSchema>;

export const ModelUnloadTimeoutSchema = z.enum([
  "never",
  "immediately",
  "min2",
  "min5",
  "min10",
  "min15",
  "hour1",
  "sec5",
]);
export type ModelUnloadTimeout = z.infer<typeof ModelUnloadTimeoutSchema>;

export const PasteMethodSchema = z.enum(["ctrl_v", "direct", "shift_insert"]);
export type PasteMethod = z.infer<typeof PasteMethodSchema>;

export const ClipboardHandlingSchema = z.enum([
  "dont_modify",
  "copy_to_clipboard",
]);
export type ClipboardHandling = z.infer<typeof ClipboardHandlingSchema>;

<<<<<<< HEAD
export const LogLevelSchema = z
  .number()
  .int()
  .min(1)
  .max(5)
  .default(2);
export type LogLevelValue = z.infer<typeof LogLevelSchema>;
=======
export const RecordingRetentionPeriodSchema = z.enum([
  "never",
  "preserve_limit",
  "days3",
  "weeks2",
  "months3",
]);
export type RecordingRetentionPeriod = z.infer<
  typeof RecordingRetentionPeriodSchema
>;
>>>>>>> 315c32ea

export const LLMPromptSchema = z.object({
  id: z.string(),
  name: z.string(),
  prompt: z.string(),
});

export type LLMPrompt = z.infer<typeof LLMPromptSchema>;

export const PostProcessProviderSchema = z.object({
  id: z.string(),
  label: z.string(),
  base_url: z.string(),
  allow_base_url_edit: z.boolean().optional().default(false),
  models_endpoint: z.string().nullable().optional(),
  kind: z
    .enum(["openai_compatible", "anthropic"])
    .optional()
    .default("openai_compatible"),
});

export type PostProcessProvider = z.infer<typeof PostProcessProviderSchema>;

export const SettingsSchema = z.object({
  bindings: ShortcutBindingsMapSchema,
  push_to_talk: z.boolean(),
  audio_feedback: z.boolean(),
  audio_feedback_volume: z.number().optional().default(1.0),
  sound_theme: z
    .enum(["marimba", "pop", "custom"])
    .optional()
    .default("marimba"),
  start_hidden: z.boolean().optional().default(false),
  autostart_enabled: z.boolean().optional().default(false),
  selected_model: z.string(),
  always_on_microphone: z.boolean(),
  selected_microphone: z.string().nullable().optional(),
  clamshell_microphone: z.string().nullable().optional(),
  selected_output_device: z.string().nullable().optional(),
  translate_to_english: z.boolean(),
  selected_language: z.string(),
  overlay_position: OverlayPositionSchema,
  debug_mode: z.boolean(),
  log_level: LogLevelSchema.optional().default(2),
  custom_words: z.array(z.string()).optional().default([]),
  model_unload_timeout: ModelUnloadTimeoutSchema.optional().default("never"),
  word_correction_threshold: z.number().optional().default(0.18),
  history_limit: z.number().optional().default(5),
  recording_retention_period:
    RecordingRetentionPeriodSchema.optional().default("preserve_limit"),
  paste_method: PasteMethodSchema.optional().default("ctrl_v"),
  clipboard_handling: ClipboardHandlingSchema.optional().default("dont_modify"),
  post_process_enabled: z.boolean().optional().default(false),
  post_process_provider_id: z.string().optional().default("openai"),
  post_process_providers: z
    .array(PostProcessProviderSchema)
    .optional()
    .default([]),
  post_process_api_keys: z.record(z.string()).optional().default({}),
  post_process_models: z.record(z.string()).optional().default({}),
  post_process_prompts: z.array(LLMPromptSchema).optional().default([]),
  post_process_selected_prompt_id: z.string().nullable().optional(),
  mute_while_recording: z.boolean().optional().default(false),
});

export const BindingResponseSchema = z.object({
  success: z.boolean(),
  binding: ShortcutBindingSchema.nullable(),
  error: z.string().nullable(),
});

export type AudioDevice = z.infer<typeof AudioDeviceSchema>;
export type BindingResponse = z.infer<typeof BindingResponseSchema>;
export type ShortcutBinding = z.infer<typeof ShortcutBindingSchema>;
export type ShortcutBindingsMap = z.infer<typeof ShortcutBindingsMapSchema>;
export type Settings = z.infer<typeof SettingsSchema>;

export const ModelInfoSchema = z.object({
  id: z.string(),
  name: z.string(),
  description: z.string(),
  filename: z.string(),
  url: z.string().optional(),
  size_mb: z.number(),
  is_downloaded: z.boolean(),
  is_downloading: z.boolean(),
  partial_size: z.number(),
  is_directory: z.boolean(),
  accuracy_score: z.number(),
  speed_score: z.number(),
});

export type ModelInfo = z.infer<typeof ModelInfoSchema>;<|MERGE_RESOLUTION|>--- conflicted
+++ resolved
@@ -43,15 +43,9 @@
 ]);
 export type ClipboardHandling = z.infer<typeof ClipboardHandlingSchema>;
 
-<<<<<<< HEAD
-export const LogLevelSchema = z
-  .number()
-  .int()
-  .min(1)
-  .max(5)
-  .default(2);
+export const LogLevelSchema = z.number().int().min(1).max(5).default(2);
 export type LogLevelValue = z.infer<typeof LogLevelSchema>;
-=======
+
 export const RecordingRetentionPeriodSchema = z.enum([
   "never",
   "preserve_limit",
@@ -62,7 +56,6 @@
 export type RecordingRetentionPeriod = z.infer<
   typeof RecordingRetentionPeriodSchema
 >;
->>>>>>> 315c32ea
 
 export const LLMPromptSchema = z.object({
   id: z.string(),
