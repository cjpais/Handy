--- conflicted
+++ resolved
@@ -3,11 +3,7 @@
 import { Dropdown } from "../ui/Dropdown";
 import { SettingContainer } from "../ui/SettingContainer";
 import { SUPPORTED_LANGUAGES, type SupportedLanguageCode } from "../../i18n";
-<<<<<<< HEAD
-import { commands } from "../../bindings";
-=======
 import { useSettings } from "@/hooks/useSettings";
->>>>>>> b3dd5a8c
 
 interface AppLanguageSelectorProps {
   descriptionMode?: "inline" | "tooltip";
@@ -29,14 +25,7 @@
 
     const handleLanguageChange = async (langCode: string) => {
       i18n.changeLanguage(langCode);
-<<<<<<< HEAD
-      // Persist to localStorage for next session
-      localStorage.setItem("handy-app-language", langCode);
-      // Update tray menu to reflect new language
-      await commands.refreshTrayLocale(langCode);
-=======
       updateSetting("app_language", langCode);
->>>>>>> b3dd5a8c
     };
 
     return (
