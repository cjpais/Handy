[package]
name = "handy"
version = "0.6.1"
description = "Handy"
authors = ["cjpais"]
edition = "2021"
license = "MIT"
default-run = "handy"

[profile.dev]
incremental = true # Compile your binary in smaller steps.

# See more keys and their definitions at https://doc.rust-lang.org/cargo/reference/manifest.html

[lib]
# The `_lib` suffix may seem redundant but it is necessary
# to make the lib name unique and wouldn't conflict with the bin name.
# This seems to be only an issue on Windows, see https://github.com/rust-lang/cargo/issues/8519
name = "handy_app_lib"
crate-type = ["staticlib", "cdylib", "rlib"]

# [[bin]]
# name = "cli"
# path = "src/audio_toolkit/bin/cli.rs"

[build-dependencies]
tauri-build = { version = "2", features = [] }

[dependencies]
once_cell = "1"
tauri = { version = "2.9.1", features = [
    "protocol-asset",
    "macos-private-api",
    "tray-icon",
    'image-png',
] }
tauri-plugin-log = "2.7.1"
tauri-plugin-opener = "2.5.2"
tauri-plugin-store = "2.4.1"
tauri-plugin-os = "2.3.2"
tauri-plugin-clipboard-manager = "2.3.2"
tauri-plugin-macos-permissions = "2.3.0"
tauri-plugin-process = "2.3.1"
tauri-plugin-sql = { version = "2.3.1", features = ["sqlite"] }
tauri-plugin-fs = "2.4.4"
serde = { version = "1", features = ["derive"] }
serde_json = "1"
rdev = { git = "https://github.com/rustdesk-org/rdev" }
cpal = "0.16.0"
anyhow = "1.0.95"
rubato = "0.16.2"
hound = "3.5.1"
log = "0.4.25"
env_filter = "0.1.0"
tokio = "1.43.0"
vad-rs = { git = "https://github.com/cjpais/vad-rs", default-features = false }
enigo = "0.6.1"
rodio = { git = "https://github.com/cjpais/rodio.git" }
reqwest = { version = "0.12", features = ["json", "stream"] }
async-openai = "0.30.1"
futures-util = "0.3"
rustfft = "6.4.0"
strsim = "0.11.0"
natural = "0.5.0"
chrono = "0.4"
rusqlite = { version = "0.32.1", features = ["bundled"] }
tar = "0.4.44"
flate2 = "1.0"
transcribe-rs = "0.1.4"
<<<<<<< HEAD
cpvc = "0.4.1"
specta = "=2.0.0-rc.22"
specta-typescript = "0.0.9"
tauri-specta = { version = "=2.0.0-rc.21", features = ["derive", "typescript"] }
=======
>>>>>>> 97f3018b

[target.'cfg(not(any(target_os = "android", target_os = "ios")))'.dependencies]
tauri-plugin-autostart = "2.5.1"
tauri-plugin-global-shortcut = "2.3.1"
tauri-plugin-single-instance = "2.3.2"
tauri-plugin-updater = "2.9.0"

[target.'cfg(windows)'.dependencies]
windows = { version = "0.61.3", features = [
    "Win32_Media_Audio_Endpoints",
    "Win32_System_Com_StructuredStorage",
    "Win32_System_Variant",
] }

[profile.release]
lto = true
codegen-units = 1
strip = true
panic = "abort"<|MERGE_RESOLUTION|>--- conflicted
+++ resolved
@@ -67,13 +67,9 @@
 tar = "0.4.44"
 flate2 = "1.0"
 transcribe-rs = "0.1.4"
-<<<<<<< HEAD
-cpvc = "0.4.1"
 specta = "=2.0.0-rc.22"
 specta-typescript = "0.0.9"
 tauri-specta = { version = "=2.0.0-rc.21", features = ["derive", "typescript"] }
-=======
->>>>>>> 97f3018b
 
 [target.'cfg(not(any(target_os = "android", target_os = "ios")))'.dependencies]
 tauri-plugin-autostart = "2.5.1"
