[package]
name = "handy"
version = "0.6.2"
description = "Handy"
authors = ["cjpais"]
edition = "2021"
license = "MIT"
default-run = "handy"

[profile.dev]
incremental = true # Compile your binary in smaller steps.

# See more keys and their definitions at https://doc.rust-lang.org/cargo/reference/manifest.html

[lib]
# The `_lib` suffix may seem redundant but it is necessary
# to make the lib name unique and wouldn't conflict with the bin name.
# This seems to be only an issue on Windows, see https://github.com/rust-lang/cargo/issues/8519
name = "handy_app_lib"
crate-type = ["staticlib", "cdylib", "rlib"]

# [[bin]]
# name = "cli"
# path = "src/audio_toolkit/bin/cli.rs"

[build-dependencies]
tauri-build = { version = "2", features = [] }

[dependencies]
once_cell = "1"
tauri = { version = "2.9.1", features = [
  "protocol-asset",
  "macos-private-api",
  "tray-icon",
  'image-png',
] }
tauri-plugin-log = "2.7.1"
tauri-plugin-opener = "2.5.2"
tauri-plugin-store = "2.4.1"
tauri-plugin-os = "2.3.2"
tauri-plugin-clipboard-manager = "2.3.2"
tauri-plugin-macos-permissions = "2.3.0"
tauri-plugin-process = "2.3.1"
tauri-plugin-sql = { version = "2.3.1", features = ["sqlite"] }
tauri-plugin-fs = "2.4.4"
serde = { version = "1", features = ["derive"] }
serde_json = "1"
rdev = { git = "https://github.com/rustdesk-org/rdev" }
cpal = "0.16.0"
anyhow = "1.0.95"
rubato = "0.16.2"
hound = "3.5.1"
log = "0.4.25"
env_filter = "0.1.0"
tokio = "1.43.0"
vad-rs = { git = "https://github.com/cjpais/vad-rs", default-features = false }
enigo = "0.6.1"
rodio = { git = "https://github.com/cjpais/rodio.git" }
reqwest = { version = "0.12", features = ["json", "stream"] }
async-openai = "0.30.1"
futures-util = "0.3"
rustfft = "6.4.0"
strsim = "0.11.0"
natural = "0.5.0"
chrono = "0.4"
rusqlite = { version = "0.32.1", features = ["bundled"] }
tar = "0.4.44"
flate2 = "1.0"
transcribe-rs = "0.1.4"
<<<<<<< HEAD
specta = "=2.0.0-rc.22"
specta-typescript = "0.0.9"
tauri-specta = { version = "=2.0.0-rc.21", features = ["derive", "typescript"] }
=======
ferrous-opencc = "0.2.3"
>>>>>>> 5085485e

[target.'cfg(unix)'.dependencies]
signal-hook = "0.3"

[target.'cfg(not(any(target_os = "android", target_os = "ios")))'.dependencies]
tauri-plugin-autostart = "2.5.1"
tauri-plugin-global-shortcut = "2.3.1"
tauri-plugin-single-instance = "2.3.2"
tauri-plugin-updater = "2.9.0"

[target.'cfg(windows)'.dependencies]
windows = { version = "0.61.3", features = [
  "Win32_Media_Audio_Endpoints",
  "Win32_System_Com_StructuredStorage",
  "Win32_System_Variant",
] }

[target.'cfg(target_os = "macos")'.dependencies]
tauri-nspanel = { git = "https://github.com/ahkohd/tauri-nspanel", branch = "v2.1" }

[profile.release]
lto = true
codegen-units = 1
strip = true
panic = "abort"<|MERGE_RESOLUTION|>--- conflicted
+++ resolved
@@ -67,13 +67,10 @@
 tar = "0.4.44"
 flate2 = "1.0"
 transcribe-rs = "0.1.4"
-<<<<<<< HEAD
+ferrous-opencc = "0.2.3"
 specta = "=2.0.0-rc.22"
 specta-typescript = "0.0.9"
 tauri-specta = { version = "=2.0.0-rc.21", features = ["derive", "typescript"] }
-=======
-ferrous-opencc = "0.2.3"
->>>>>>> 5085485e
 
 [target.'cfg(unix)'.dependencies]
 signal-hook = "0.3"
