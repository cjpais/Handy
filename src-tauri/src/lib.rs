--- conflicted
+++ resolved
@@ -264,12 +264,8 @@
         shortcut::suspend_binding,
         shortcut::resume_binding,
         shortcut::change_mute_while_recording_setting,
-<<<<<<< HEAD
         shortcut::change_context_aware_capitalization_setting,
-=======
-        shortcut::change_append_trailing_space_setting,
         shortcut::change_streaming_mode_setting,
->>>>>>> 1aaf9b82
         shortcut::change_update_checks_setting,
         trigger_update_check,
         commands::cancel_operation,
