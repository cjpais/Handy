--- conflicted
+++ resolved
@@ -268,12 +268,9 @@
             trigger_update_check,
             commands::cancel_operation,
             commands::get_app_dir_path,
-<<<<<<< HEAD
             commands::get_log_dir_path,
             commands::set_log_level,
-=======
             commands::open_recordings_folder,
->>>>>>> 315c32ea
             commands::models::get_available_models,
             commands::models::get_model_info,
             commands::models::download_model,
