--- conflicted
+++ resolved
@@ -223,8 +223,6 @@
     // when the variable is unset
     let console_filter = build_console_filter();
 
-<<<<<<< HEAD
-=======
     let specta_builder = Builder::<tauri::Wry>::new().commands(collect_commands![
         shortcut::change_binding,
         shortcut::reset_binding,
@@ -310,7 +308,6 @@
         )
         .expect("Failed to export typescript bindings");
 
->>>>>>> 244a99e6
     let mut builder = tauri::Builder::default().plugin(
         LogBuilder::new()
             .level(log::LevelFilter::Trace) // Set to most verbose level globally
