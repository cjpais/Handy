mod actions;
mod audio_feedback;
pub mod audio_toolkit;
mod clipboard;
mod commands;
mod helpers;
mod llm_client;
mod managers;
mod overlay;
mod settings;
mod shortcut;
mod signal_handle;
mod tray;
mod utils;
use specta_typescript::{BigIntExportBehavior, Typescript};
use tauri_specta::{collect_commands, Builder};

use env_filter::Builder as EnvFilterBuilder;
use managers::audio::AudioRecordingManager;
use managers::history::HistoryManager;
use managers::model::ModelManager;
use managers::transcription::TranscriptionManager;
#[cfg(unix)]
use signal_hook::consts::SIGUSR2;
#[cfg(unix)]
use signal_hook::iterator::Signals;
use std::collections::HashMap;
use std::sync::atomic::{AtomicU8, Ordering};
use std::sync::{Arc, Mutex};
use tauri::image::Image;

use tauri::tray::TrayIconBuilder;
use tauri::Emitter;
use tauri::{AppHandle, Manager};
use tauri_plugin_autostart::{MacosLauncher, ManagerExt};
use tauri_plugin_log::{Builder as LogBuilder, RotationStrategy, Target, TargetKind};

use crate::settings::get_settings;

// Global atomic to store the file log level filter
// We use u8 to store the log::LevelFilter as a number
pub static FILE_LOG_LEVEL: AtomicU8 = AtomicU8::new(log::LevelFilter::Debug as u8);

fn level_filter_from_u8(value: u8) -> log::LevelFilter {
    match value {
        0 => log::LevelFilter::Off,
        1 => log::LevelFilter::Error,
        2 => log::LevelFilter::Warn,
        3 => log::LevelFilter::Info,
        4 => log::LevelFilter::Debug,
        5 => log::LevelFilter::Trace,
        _ => log::LevelFilter::Trace,
    }
}

fn build_console_filter() -> env_filter::Filter {
    let mut builder = EnvFilterBuilder::new();

    match std::env::var("RUST_LOG") {
        Ok(spec) if !spec.trim().is_empty() => {
            if let Err(err) = builder.try_parse(&spec) {
                log::warn!(
                    "Ignoring invalid RUST_LOG value '{}': {}. Falling back to info-level console logging",
                    spec,
                    err
                );
                builder.filter_level(log::LevelFilter::Info);
            }
        }
        _ => {
            builder.filter_level(log::LevelFilter::Info);
        }
    }

    builder.build()
}

#[derive(Default)]
struct ShortcutToggleStates {
    // Map: shortcut_binding_id -> is_active
    active_toggles: HashMap<String, bool>,
}

type ManagedToggleState = Mutex<ShortcutToggleStates>;

fn show_main_window(app: &AppHandle) {
    if let Some(main_window) = app.get_webview_window("main") {
        // First, ensure the window is visible
        if let Err(e) = main_window.show() {
            log::error!("Failed to show window: {}", e);
        }
        // Then, bring it to the front and give it focus
        if let Err(e) = main_window.set_focus() {
            log::error!("Failed to focus window: {}", e);
        }
        // Optional: On macOS, ensure the app becomes active if it was an accessory
        #[cfg(target_os = "macos")]
        {
            if let Err(e) = app.set_activation_policy(tauri::ActivationPolicy::Regular) {
                log::error!("Failed to set activation policy to Regular: {}", e);
            }
        }
    } else {
        log::error!("Main window not found.");
    }
}

fn initialize_core_logic(app_handle: &AppHandle) {
    // First, initialize the managers
    let recording_manager = Arc::new(
        AudioRecordingManager::new(app_handle).expect("Failed to initialize recording manager"),
    );
    let model_manager =
        Arc::new(ModelManager::new(app_handle).expect("Failed to initialize model manager"));
    let transcription_manager = Arc::new(
        TranscriptionManager::new(app_handle, model_manager.clone())
            .expect("Failed to initialize transcription manager"),
    );
    let history_manager =
        Arc::new(HistoryManager::new(app_handle).expect("Failed to initialize history manager"));

    // Add managers to Tauri's managed state
    app_handle.manage(recording_manager.clone());
    app_handle.manage(model_manager.clone());
    app_handle.manage(transcription_manager.clone());
    app_handle.manage(history_manager.clone());

    // Initialize the shortcuts
    shortcut::init_shortcuts(app_handle);

    #[cfg(unix)]
    let signals = Signals::new(&[SIGUSR2]).unwrap();
    // Set up SIGUSR2 signal handler for toggling transcription
    #[cfg(unix)]
    signal_handle::setup_signal_handler(app_handle.clone(), signals);

    // Apply macOS Accessory policy if starting hidden
    #[cfg(target_os = "macos")]
    {
        let settings = settings::get_settings(app_handle);
        if settings.start_hidden {
            let _ = app_handle.set_activation_policy(tauri::ActivationPolicy::Accessory);
        }
    }
    // Get the current theme to set the appropriate initial icon
    let initial_theme = tray::get_current_theme(app_handle);

    // Choose the appropriate initial icon based on theme
    let initial_icon_path = tray::get_icon_path(initial_theme, tray::TrayIconState::Idle);

    let tray = TrayIconBuilder::new()
        .icon(
            Image::from_path(
                app_handle
                    .path()
                    .resolve(initial_icon_path, tauri::path::BaseDirectory::Resource)
                    .unwrap(),
            )
            .unwrap(),
        )
        .show_menu_on_left_click(true)
        .icon_as_template(true)
        .on_menu_event(|app, event| match event.id.as_ref() {
            "settings" => {
                show_main_window(app);
            }
            "check_updates" => {
                show_main_window(app);
                let _ = app.emit("check-for-updates", ());
            }
            "cancel" => {
                use crate::utils::cancel_current_operation;

                // Use centralized cancellation that handles all operations
                cancel_current_operation(app);
            }
            "quit" => {
                app.exit(0);
            }
            _ => {}
        })
        .build(app_handle)
        .unwrap();
    app_handle.manage(tray);

    // Initialize tray menu with idle state
    utils::update_tray_menu(app_handle, &utils::TrayIconState::Idle);

    // Get the autostart manager and configure based on user setting
    let autostart_manager = app_handle.autolaunch();
    let settings = settings::get_settings(&app_handle);

    if settings.autostart_enabled {
        // Enable autostart if user has opted in
        let _ = autostart_manager.enable();
    } else {
        // Disable autostart if user has opted out
        let _ = autostart_manager.disable();
    }

    // Create the recording overlay window (hidden by default)
    utils::create_recording_overlay(app_handle);
}

#[tauri::command]
#[specta::specta]
fn trigger_update_check(app: AppHandle) -> Result<(), String> {
    app.emit("check-for-updates", ())
        .map_err(|e| e.to_string())?;
    Ok(())
}

#[cfg_attr(mobile, tauri::mobile_entry_point)]
pub fn run() {
    // Parse console logging directives from RUST_LOG, falling back to info-level logging
    // when the variable is unset
    let console_filter = build_console_filter();

<<<<<<< HEAD
    let builder = Builder::<tauri::Wry>::new().commands(collect_commands![
        shortcut::change_binding,
        shortcut::reset_binding,
        shortcut::change_ptt_setting,
        shortcut::change_audio_feedback_setting,
        shortcut::change_audio_feedback_volume_setting,
        shortcut::change_sound_theme_setting,
        shortcut::change_start_hidden_setting,
        shortcut::change_autostart_setting,
        shortcut::change_translate_to_english_setting,
        shortcut::change_selected_language_setting,
        shortcut::change_overlay_position_setting,
        shortcut::change_debug_mode_setting,
        shortcut::change_word_correction_threshold_setting,
        shortcut::change_paste_method_setting,
        shortcut::change_clipboard_handling_setting,
        shortcut::change_post_process_enabled_setting,
        shortcut::change_post_process_base_url_setting,
        shortcut::change_post_process_api_key_setting,
        shortcut::change_post_process_model_setting,
        shortcut::set_post_process_provider,
        shortcut::fetch_post_process_models,
        shortcut::add_post_process_prompt,
        shortcut::update_post_process_prompt,
        shortcut::delete_post_process_prompt,
        shortcut::set_post_process_selected_prompt,
        shortcut::update_custom_words,
        shortcut::suspend_binding,
        shortcut::resume_binding,
        shortcut::change_mute_while_recording_setting,
        trigger_update_check,
        commands::cancel_operation,
        commands::get_app_dir_path,
        commands::get_app_settings,
        commands::get_default_settings,
        commands::get_log_dir_path,
        commands::set_log_level,
        commands::open_recordings_folder,
        commands::open_log_dir,
        commands::open_app_data_dir,
        commands::models::get_available_models,
        commands::models::get_model_info,
        commands::models::download_model,
        commands::models::delete_model,
        commands::models::cancel_download,
        commands::models::set_active_model,
        commands::models::get_current_model,
        commands::models::get_transcription_model_status,
        commands::models::is_model_loading,
        commands::models::has_any_models_available,
        commands::models::has_any_models_or_downloads,
        commands::models::get_recommended_first_model,
        commands::audio::update_microphone_mode,
        commands::audio::get_microphone_mode,
        commands::audio::get_available_microphones,
        commands::audio::set_selected_microphone,
        commands::audio::get_selected_microphone,
        commands::audio::get_available_output_devices,
        commands::audio::set_selected_output_device,
        commands::audio::get_selected_output_device,
        commands::audio::play_test_sound,
        commands::audio::check_custom_sounds,
        commands::audio::set_clamshell_microphone,
        commands::audio::get_clamshell_microphone,
        commands::transcription::set_model_unload_timeout,
        commands::transcription::get_model_load_status,
        commands::transcription::unload_model_manually,
        commands::history::get_history_entries,
        commands::history::toggle_history_entry_saved,
        commands::history::get_audio_file_path,
        commands::history::delete_history_entry,
        commands::history::update_history_limit,
        commands::history::update_recording_retention_period,
        helpers::clamshell::is_laptop,
    ]);

    #[cfg(debug_assertions)] // <- Only export on non-release builds
    builder
        .export(
            Typescript::default().bigint(BigIntExportBehavior::String),
            "../src/bindings.ts",
        )
        .expect("Failed to export typescript bindings");

    tauri::Builder::default()
=======
    let mut builder = tauri::Builder::default()
>>>>>>> 5085485e
        .plugin(
            LogBuilder::new()
                .level(log::LevelFilter::Trace) // Set to most verbose level globally
                .max_file_size(500_000)
                .rotation_strategy(RotationStrategy::KeepOne)
                .clear_targets()
                .targets([
                    // Console output respects RUST_LOG environment variable
                    Target::new(TargetKind::Stdout).filter({
                        let console_filter = console_filter.clone();
                        move |metadata| console_filter.enabled(metadata)
                    }),
                    // File logs respect the user's settings (stored in FILE_LOG_LEVEL atomic)
                    Target::new(TargetKind::LogDir {
                        file_name: Some("handy".into()),
                    })
                    .filter(|metadata| {
                        let file_level = FILE_LOG_LEVEL.load(Ordering::Relaxed);
                        metadata.level() <= level_filter_from_u8(file_level)
                    }),
                ])
                .build(),
        );

    #[cfg(target_os = "macos")]
    {
        builder = builder.plugin(tauri_nspanel::init());
    }

    builder
        .plugin(tauri_plugin_single_instance::init(|app, _args, _cwd| {
            show_main_window(app);
        }))
        .plugin(tauri_plugin_fs::init())
        .plugin(tauri_plugin_process::init())
        .plugin(tauri_plugin_updater::Builder::new().build())
        .plugin(tauri_plugin_os::init())
        .plugin(tauri_plugin_clipboard_manager::init())
        .plugin(tauri_plugin_macos_permissions::init())
        .plugin(tauri_plugin_opener::init())
        .plugin(tauri_plugin_store::Builder::default().build())
        .plugin(
            tauri_plugin_sql::Builder::default()
                .add_migrations(
                    "sqlite:history.db",
                    managers::history::HistoryManager::get_migrations(),
                )
                .build(),
        )
        .plugin(tauri_plugin_global_shortcut::Builder::new().build())
        .plugin(tauri_plugin_autostart::init(
            MacosLauncher::LaunchAgent,
            Some(vec![]),
        ))
        .manage(Mutex::new(ShortcutToggleStates::default()))
        .setup(move |app| {
            let settings = get_settings(&app.handle());
            let tauri_log_level: tauri_plugin_log::LogLevel = settings.log_level.into();
            let file_log_level: log::Level = tauri_log_level.into();
            // Store the file log level in the atomic for the filter to use
            FILE_LOG_LEVEL.store(file_log_level.to_level_filter() as u8, Ordering::Relaxed);
            let app_handle = app.handle().clone();

            initialize_core_logic(&app_handle);

            // Show main window only if not starting hidden
            if !settings.start_hidden {
                if let Some(main_window) = app_handle.get_webview_window("main") {
                    main_window.show().unwrap();
                    main_window.set_focus().unwrap();
                }
            }

            Ok(())
        })
        .on_window_event(|window, event| match event {
            tauri::WindowEvent::CloseRequested { api, .. } => {
                api.prevent_close();
                let _res = window.hide();
                #[cfg(target_os = "macos")]
                {
                    let res = window
                        .app_handle()
                        .set_activation_policy(tauri::ActivationPolicy::Accessory);
                    if let Err(e) = res {
                        log::error!("Failed to set activation policy: {}", e);
                    }
                }
            }
            tauri::WindowEvent::ThemeChanged(theme) => {
                log::info!("Theme changed to: {:?}", theme);
                // Update tray icon to match new theme, maintaining idle state
                utils::change_tray_icon(&window.app_handle(), utils::TrayIconState::Idle);
            }
            _ => {}
        })
        .invoke_handler(builder.invoke_handler())
        .run(tauri::generate_context!())
        .expect("error while running tauri application");
}<|MERGE_RESOLUTION|>--- conflicted
+++ resolved
@@ -216,8 +216,7 @@
     // when the variable is unset
     let console_filter = build_console_filter();
 
-<<<<<<< HEAD
-    let builder = Builder::<tauri::Wry>::new().commands(collect_commands![
+    let specta_builder = Builder::<tauri::Wry>::new().commands(collect_commands![
         shortcut::change_binding,
         shortcut::reset_binding,
         shortcut::change_ptt_setting,
@@ -294,17 +293,14 @@
     ]);
 
     #[cfg(debug_assertions)] // <- Only export on non-release builds
-    builder
+    specta_builder
         .export(
             Typescript::default().bigint(BigIntExportBehavior::String),
             "../src/bindings.ts",
         )
         .expect("Failed to export typescript bindings");
 
-    tauri::Builder::default()
-=======
     let mut builder = tauri::Builder::default()
->>>>>>> 5085485e
         .plugin(
             LogBuilder::new()
                 .level(log::LevelFilter::Trace) // Set to most verbose level globally
@@ -401,7 +397,7 @@
             }
             _ => {}
         })
-        .invoke_handler(builder.invoke_handler())
+        .invoke_handler(specta_builder.invoke_handler())
         .run(tauri::generate_context!())
         .expect("error while running tauri application");
 }