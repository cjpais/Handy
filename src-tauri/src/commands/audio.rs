use crate::audio_feedback;
use crate::audio_toolkit::audio::{list_input_devices, list_output_devices};
use crate::managers::audio::{AudioRecordingManager, MicrophoneMode};
use crate::settings::{get_settings, write_settings};
use log::warn;
use serde::{Deserialize, Serialize};
use specta::Type;
use std::sync::Arc;
use tauri::{AppHandle, Manager};

#[derive(Serialize, Type)]
pub struct CustomSounds {
    start: bool,
    stop: bool,
}

fn custom_sound_exists(app: &AppHandle, sound_type: &str) -> bool {
    app.path()
        .resolve(
            format!("custom_{}.wav", sound_type),
            tauri::path::BaseDirectory::AppData,
        )
        .map_or(false, |path| path.exists())
}

#[tauri::command]
#[specta::specta]
pub fn check_custom_sounds(app: AppHandle) -> CustomSounds {
    CustomSounds {
        start: custom_sound_exists(&app, "start"),
        stop: custom_sound_exists(&app, "stop"),
    }
}

#[derive(Serialize, Deserialize, Debug, Clone, Type)]
pub struct AudioDevice {
    pub index: String,
    pub name: String,
    pub is_default: bool,
}

#[tauri::command]
#[specta::specta]
pub fn update_microphone_mode(app: AppHandle, always_on: bool) -> Result<(), String> {
    // Update settings
    let mut settings = get_settings(&app);
    settings.always_on_microphone = always_on;
    write_settings(&app, settings);

    // Update the audio manager mode
    let rm = app.state::<Arc<AudioRecordingManager>>();
    let new_mode = if always_on {
        MicrophoneMode::AlwaysOn
    } else {
        MicrophoneMode::OnDemand
    };

    rm.update_mode(new_mode)
        .map_err(|e| format!("Failed to update microphone mode: {}", e))
}

#[tauri::command]
#[specta::specta]
pub fn get_microphone_mode(app: AppHandle) -> Result<bool, String> {
    let settings = get_settings(&app);
    Ok(settings.always_on_microphone)
}

#[tauri::command]
#[specta::specta]
pub fn get_available_microphones() -> Result<Vec<AudioDevice>, String> {
    let devices =
        list_input_devices().map_err(|e| format!("Failed to list audio devices: {}", e))?;

    let mut result = vec![AudioDevice {
        index: "default".to_string(),
        name: "Default".to_string(),
        is_default: true,
    }];

    result.extend(devices.into_iter().map(|d| AudioDevice {
        index: d.index,
        name: d.name,
        is_default: false, // The explicit default is handled separately
    }));

    Ok(result)
}

#[tauri::command]
#[specta::specta]
pub fn set_selected_microphone(app: AppHandle, device_name: String) -> Result<(), String> {
    let mut settings = get_settings(&app);
    settings.selected_microphone = if device_name == "default" {
        None
    } else {
        Some(device_name)
    };
    write_settings(&app, settings);

    // Update the audio manager to use the new device
    let rm = app.state::<Arc<AudioRecordingManager>>();
    rm.update_selected_device()
        .map_err(|e| format!("Failed to update selected device: {}", e))?;

    Ok(())
}

#[tauri::command]
#[specta::specta]
pub fn get_selected_microphone(app: AppHandle) -> Result<String, String> {
    let settings = get_settings(&app);
    Ok(settings
        .selected_microphone
        .unwrap_or_else(|| "default".to_string()))
}

#[tauri::command]
#[specta::specta]
pub fn get_available_output_devices() -> Result<Vec<AudioDevice>, String> {
    let devices =
        list_output_devices().map_err(|e| format!("Failed to list output devices: {}", e))?;

    let mut result = vec![AudioDevice {
        index: "default".to_string(),
        name: "Default".to_string(),
        is_default: true,
    }];

    result.extend(devices.into_iter().map(|d| AudioDevice {
        index: d.index,
        name: d.name,
        is_default: false, // The explicit default is handled separately
    }));

    Ok(result)
}

#[tauri::command]
#[specta::specta]
pub fn set_selected_output_device(app: AppHandle, device_name: String) -> Result<(), String> {
    let mut settings = get_settings(&app);
    settings.selected_output_device = if device_name == "default" {
        None
    } else {
        Some(device_name)
    };
    write_settings(&app, settings);
    Ok(())
}

#[tauri::command]
#[specta::specta]
pub fn get_selected_output_device(app: AppHandle) -> Result<String, String> {
    let settings = get_settings(&app);
    Ok(settings
        .selected_output_device
        .unwrap_or_else(|| "default".to_string()))
}

#[tauri::command]
<<<<<<< HEAD
pub async fn play_test_sound(app: AppHandle, sound_type: String) {
=======
#[specta::specta]
pub fn play_test_sound(app: AppHandle, sound_type: String) {
>>>>>>> c8389f34
    let sound = match sound_type.as_str() {
        "start" => audio_feedback::SoundType::Start,
        "stop" => audio_feedback::SoundType::Stop,
        _ => {
            warn!("Unknown sound type: {}", sound_type);
            return;
        }
    };
    audio_feedback::play_test_sound(&app, sound);
}

#[tauri::command]
#[specta::specta]
pub fn set_clamshell_microphone(app: AppHandle, device_name: String) -> Result<(), String> {
    let mut settings = get_settings(&app);
    settings.clamshell_microphone = if device_name == "default" {
        None
    } else {
        Some(device_name)
    };
    write_settings(&app, settings);
    Ok(())
}

#[tauri::command]
#[specta::specta]
pub fn get_clamshell_microphone(app: AppHandle) -> Result<String, String> {
    let settings = get_settings(&app);
    Ok(settings
        .clamshell_microphone
        .unwrap_or_else(|| "default".to_string()))
}<|MERGE_RESOLUTION|>--- conflicted
+++ resolved
@@ -159,12 +159,8 @@
 }
 
 #[tauri::command]
-<<<<<<< HEAD
+#[specta::specta]
 pub async fn play_test_sound(app: AppHandle, sound_type: String) {
-=======
-#[specta::specta]
-pub fn play_test_sound(app: AppHandle, sound_type: String) {
->>>>>>> c8389f34
     let sound = match sound_type.as_str() {
         "start" => audio_feedback::SoundType::Start,
         "stop" => audio_feedback::SoundType::Stop,
