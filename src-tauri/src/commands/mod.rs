pub mod audio;
pub mod history;
pub mod models;
pub mod transcription;

<<<<<<< HEAD
use crate::settings::{get_settings, AppSettings};
use crate::utils::cancel_current_operation;
=======
use crate::{settings, utils::cancel_current_operation};
>>>>>>> 97f3018b
use tauri::{AppHandle, Manager};
use tauri_plugin_log::LogLevel;
use tauri_plugin_opener::OpenerExt;

#[tauri::command]
#[specta::specta]
pub fn cancel_operation(app: AppHandle) {
    cancel_current_operation(&app);
}

#[tauri::command]
#[specta::specta]
pub fn get_app_dir_path(app: AppHandle) -> Result<String, String> {
    let app_data_dir = app
        .path()
        .app_data_dir()
        .map_err(|e| format!("Failed to get app data directory: {}", e))?;

    Ok(app_data_dir.to_string_lossy().to_string())
}

#[tauri::command]
<<<<<<< HEAD
#[specta::specta]
pub fn get_app_settings(app: AppHandle) -> Result<AppSettings, String> {
    Ok(get_settings(&app))
}

#[tauri::command]
#[specta::specta]
pub fn get_default_settings() -> Result<AppSettings, String> {
    Ok(crate::settings::get_default_settings())
=======
pub fn get_log_dir_path(app: AppHandle) -> Result<String, String> {
    let log_dir = app
        .path()
        .app_log_dir()
        .map_err(|e| format!("Failed to get log directory: {}", e))?;

    Ok(log_dir.to_string_lossy().to_string())
}

#[tauri::command]
pub fn set_log_level(app: AppHandle, level: LogLevel) -> Result<(), String> {
    let log_level: log::Level = level.clone().into();
    // Update the file log level atomic so the filter picks up the new level
    crate::FILE_LOG_LEVEL.store(
        log_level.to_level_filter() as u8,
        std::sync::atomic::Ordering::Relaxed,
    );

    let mut settings = settings::get_settings(&app);
    settings.log_level = level;
    settings::write_settings(&app, settings);

    Ok(())
}

#[tauri::command]
pub fn open_recordings_folder(app: AppHandle) -> Result<(), String> {
    let app_data_dir = app
        .path()
        .app_data_dir()
        .map_err(|e| format!("Failed to get app data directory: {}", e))?;

    let recordings_dir = app_data_dir.join("recordings");

    let path = recordings_dir.to_string_lossy().as_ref().to_string();
    app.opener()
        .open_path(path, None::<String>)
        .map_err(|e| format!("Failed to open recordings folder: {}", e))?;

    Ok(())
}

#[tauri::command]
pub fn open_log_dir(app: AppHandle) -> Result<(), String> {
    let log_dir = app
        .path()
        .app_log_dir()
        .map_err(|e| format!("Failed to get log directory: {}", e))?;

    let path = log_dir.to_string_lossy().as_ref().to_string();
    app.opener()
        .open_path(path, None::<String>)
        .map_err(|e| format!("Failed to open log directory: {}", e))?;

    Ok(())
}

#[tauri::command]
pub fn open_app_data_dir(app: AppHandle) -> Result<(), String> {
    let app_data_dir = app
        .path()
        .app_data_dir()
        .map_err(|e| format!("Failed to get app data directory: {}", e))?;

    let path = app_data_dir.to_string_lossy().as_ref().to_string();
    app.opener()
        .open_path(path, None::<String>)
        .map_err(|e| format!("Failed to open app data directory: {}", e))?;

    Ok(())
>>>>>>> 97f3018b
}<|MERGE_RESOLUTION|>--- conflicted
+++ resolved
@@ -3,12 +3,8 @@
 pub mod models;
 pub mod transcription;
 
-<<<<<<< HEAD
 use crate::settings::{get_settings, AppSettings};
 use crate::utils::cancel_current_operation;
-=======
-use crate::{settings, utils::cancel_current_operation};
->>>>>>> 97f3018b
 use tauri::{AppHandle, Manager};
 use tauri_plugin_log::LogLevel;
 use tauri_plugin_opener::OpenerExt;
@@ -31,7 +27,6 @@
 }
 
 #[tauri::command]
-<<<<<<< HEAD
 #[specta::specta]
 pub fn get_app_settings(app: AppHandle) -> Result<AppSettings, String> {
     Ok(get_settings(&app))
@@ -41,7 +36,10 @@
 #[specta::specta]
 pub fn get_default_settings() -> Result<AppSettings, String> {
     Ok(crate::settings::get_default_settings())
-=======
+}
+
+#[tauri::command]
+#[specta::specta]
 pub fn get_log_dir_path(app: AppHandle) -> Result<String, String> {
     let log_dir = app
         .path()
@@ -51,6 +49,7 @@
     Ok(log_dir.to_string_lossy().to_string())
 }
 
+#[specta::specta]
 #[tauri::command]
 pub fn set_log_level(app: AppHandle, level: LogLevel) -> Result<(), String> {
     let log_level: log::Level = level.clone().into();
@@ -60,13 +59,14 @@
         std::sync::atomic::Ordering::Relaxed,
     );
 
-    let mut settings = settings::get_settings(&app);
+    let mut settings = get_settings(&app);
     settings.log_level = level;
     settings::write_settings(&app, settings);
 
     Ok(())
 }
 
+#[specta::specta]
 #[tauri::command]
 pub fn open_recordings_folder(app: AppHandle) -> Result<(), String> {
     let app_data_dir = app
@@ -84,6 +84,7 @@
     Ok(())
 }
 
+#[specta::specta]
 #[tauri::command]
 pub fn open_log_dir(app: AppHandle) -> Result<(), String> {
     let log_dir = app
@@ -99,6 +100,7 @@
     Ok(())
 }
 
+#[specta::specta]
 #[tauri::command]
 pub fn open_app_data_dir(app: AppHandle) -> Result<(), String> {
     let app_data_dir = app
@@ -112,5 +114,4 @@
         .map_err(|e| format!("Failed to open app data directory: {}", e))?;
 
     Ok(())
->>>>>>> 97f3018b
 }