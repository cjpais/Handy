--- conflicted
+++ resolved
@@ -126,11 +126,7 @@
 pub enum PasteMethod {
     CtrlV,
     Direct,
-<<<<<<< HEAD
     Disabled,
-    #[cfg(not(target_os = "macos"))]
-=======
->>>>>>> 9521ab93
     ShiftInsert,
 }
 
