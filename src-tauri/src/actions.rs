use crate::audio_feedback::{play_feedback_sound, play_feedback_sound_blocking, SoundType};
use crate::managers::audio::AudioRecordingManager;
use crate::managers::history::HistoryManager;
use crate::managers::transcription::TranscriptionManager;
use crate::overlay::{show_recording_overlay, show_transcribing_overlay};
use crate::settings::{get_settings, AppSettings};
use crate::tray::{change_tray_icon, TrayIconState};
use crate::utils;
use async_openai::types::{
    ChatCompletionRequestMessage, ChatCompletionRequestUserMessageArgs,
    CreateChatCompletionRequestArgs,
};
use ferrous_opencc::{config::BuiltinConfig, OpenCC};
use log::{debug, error};
use once_cell::sync::Lazy;
use std::collections::HashMap;
use std::sync::Arc;
use std::time::Instant;
use tauri::AppHandle;
use tauri::Manager;

// Shortcut Action Trait
pub trait ShortcutAction: Send + Sync {
    fn start(&self, app: &AppHandle, binding_id: &str, shortcut_str: &str);
    fn stop(&self, app: &AppHandle, binding_id: &str, shortcut_str: &str);
}

// Transcribe Action
struct TranscribeAction;

async fn maybe_post_process_transcription(
    settings: &AppSettings,
    transcription: &str,
    force_post_process: bool,
) -> Option<String> {
    if !force_post_process && !settings.post_process_enabled {
        return None;
    }

    let provider = match settings.active_post_process_provider().cloned() {
        Some(provider) => provider,
        None => {
            debug!("Post-processing enabled but no provider is selected");
            return None;
        }
    };

    let model = settings
        .post_process_models
        .get(&provider.id)
        .cloned()
        .unwrap_or_default();

    if model.trim().is_empty() {
        debug!(
            "Post-processing skipped because provider '{}' has no model configured",
            provider.id
        );
        return None;
    }

    let selected_prompt_id = match &settings.post_process_selected_prompt_id {
        Some(id) => id.clone(),
        None => {
            debug!("Post-processing skipped because no prompt is selected");
            return None;
        }
    };

    let prompt = match settings
        .post_process_prompts
        .iter()
        .find(|prompt| prompt.id == selected_prompt_id)
    {
        Some(prompt) => prompt.prompt.clone(),
        None => {
            debug!(
                "Post-processing skipped because prompt '{}' was not found",
                selected_prompt_id
            );
            return None;
        }
    };

    if prompt.trim().is_empty() {
        debug!("Post-processing skipped because the selected prompt is empty");
        return None;
    }

    let api_key = settings
        .post_process_api_keys
        .get(&provider.id)
        .cloned()
        .unwrap_or_default();

    debug!(
        "Starting LLM post-processing with provider '{}' (model: {})",
        provider.id, model
    );

    // Replace ${output} variable in the prompt with the actual text
    let processed_prompt = prompt.replace("${output}", transcription);
    debug!("Processed prompt length: {} chars", processed_prompt.len());

    // Create OpenAI-compatible client
    let client = match crate::llm_client::create_client(&provider, api_key) {
        Ok(client) => client,
        Err(e) => {
            error!("Failed to create LLM client: {}", e);
            return None;
        }
    };

    // Build the chat completion request
    let message = match ChatCompletionRequestUserMessageArgs::default()
        .content(processed_prompt)
        .build()
    {
        Ok(msg) => ChatCompletionRequestMessage::User(msg),
        Err(e) => {
            error!("Failed to build chat message: {}", e);
            return None;
        }
    };

    let request = match CreateChatCompletionRequestArgs::default()
        .model(&model)
        .messages(vec![message])
        .build()
    {
        Ok(req) => req,
        Err(e) => {
            error!("Failed to build chat completion request: {}", e);
            return None;
        }
    };

    // Send the request
    match client.chat().create(request).await {
        Ok(response) => {
            if let Some(choice) = response.choices.first() {
                if let Some(content) = &choice.message.content {
                    debug!(
                        "LLM post-processing succeeded for provider '{}'. Output length: {} chars",
                        provider.id,
                        content.len()
                    );
                    return Some(content.clone());
                }
            }
            error!("LLM API response has no content");
            None
        }
        Err(e) => {
            error!(
                "LLM post-processing failed for provider '{}': {}. Falling back to original transcription.",
                provider.id,
                e
            );
            None
        }
    }
}

async fn maybe_convert_chinese_variant(
    settings: &AppSettings,
    transcription: &str,
) -> Option<String> {
    // Check if language is set to Simplified or Traditional Chinese
    let is_simplified = settings.selected_language == "zh-Hans";
    let is_traditional = settings.selected_language == "zh-Hant";

    if !is_simplified && !is_traditional {
        debug!("selected_language is not Simplified or Traditional Chinese; skipping translation");
        return None;
    }

    debug!(
        "Starting Chinese translation using OpenCC for language: {}",
        settings.selected_language
    );

    // Use OpenCC to convert based on selected language
    let config = if is_simplified {
        // Convert Traditional Chinese to Simplified Chinese
        BuiltinConfig::Tw2sp
    } else {
        // Convert Simplified Chinese to Traditional Chinese
        BuiltinConfig::S2twp
    };

    match OpenCC::from_config(config) {
        Ok(converter) => {
            let converted = converter.convert(transcription);
            debug!(
                "OpenCC translation completed. Input length: {}, Output length: {}",
                transcription.len(),
                converted.len()
            );
            Some(converted)
        }
        Err(e) => {
            error!("Failed to initialize OpenCC converter: {}. Falling back to original transcription.", e);
            None
        }
    }
}

impl ShortcutAction for TranscribeAction {
    fn start(&self, app: &AppHandle, binding_id: &str, _shortcut_str: &str) {
        let start_time = Instant::now();
        debug!("TranscribeAction::start called for binding: {}", binding_id);

        // Load model in the background
        let tm = app.state::<Arc<TranscriptionManager>>();
        tm.initiate_model_load();

        let binding_id = binding_id.to_string();
        change_tray_icon(app, TrayIconState::Recording);
        show_recording_overlay(app);

        let rm = app.state::<Arc<AudioRecordingManager>>();

        // Get the microphone mode to determine audio feedback timing
        let settings = get_settings(app);
        let is_always_on = settings.always_on_microphone;
        debug!("Microphone mode - always_on: {}", is_always_on);

        if is_always_on {
            // Always-on mode: Play audio feedback immediately, then apply mute after sound finishes
            debug!("Always-on mode: Playing audio feedback immediately");
            let rm_clone = Arc::clone(&rm);
            let app_clone = app.clone();
            // The blocking helper exits immediately if audio feedback is disabled,
            // so we can always reuse this thread to ensure mute happens right after playback.
            std::thread::spawn(move || {
                play_feedback_sound_blocking(&app_clone, SoundType::Start);
                rm_clone.apply_mute();
            });

            let recording_started = rm.try_start_recording(&binding_id);
            debug!("Recording started: {}", recording_started);
        } else {
            // On-demand mode: Start recording first, then play audio feedback, then apply mute
            // This allows the microphone to be activated before playing the sound
            debug!("On-demand mode: Starting recording first, then audio feedback");
            let recording_start_time = Instant::now();
            if rm.try_start_recording(&binding_id) {
                debug!("Recording started in {:?}", recording_start_time.elapsed());
                // Small delay to ensure microphone stream is active
                let app_clone = app.clone();
                let rm_clone = Arc::clone(&rm);
                std::thread::spawn(move || {
                    std::thread::sleep(std::time::Duration::from_millis(100));
                    debug!("Handling delayed audio feedback/mute sequence");
                    // Helper handles disabled audio feedback by returning early, so we reuse it
                    // to keep mute sequencing consistent in every mode.
                    play_feedback_sound_blocking(&app_clone, SoundType::Start);
                    rm_clone.apply_mute();
                });
            } else {
                debug!("Failed to start recording");
            }
        }

        debug!(
            "TranscribeAction::start completed in {:?}",
            start_time.elapsed()
        );
    }

    fn stop(&self, app: &AppHandle, binding_id: &str, _shortcut_str: &str) {
        let stop_time = Instant::now();
        debug!("TranscribeAction::stop called for binding: {}", binding_id);

        let ah = app.clone();
        let rm = Arc::clone(&app.state::<Arc<AudioRecordingManager>>());
        let tm = Arc::clone(&app.state::<Arc<TranscriptionManager>>());
        let hm = Arc::clone(&app.state::<Arc<HistoryManager>>());

        change_tray_icon(app, TrayIconState::Transcribing);
        show_transcribing_overlay(app);

        // Unmute before playing audio feedback so the stop sound is audible
        rm.remove_mute();

        // Play audio feedback for recording stop
        play_feedback_sound(app, SoundType::Stop);

        let binding_id = binding_id.to_string(); // Clone binding_id for the async task

        tauri::async_runtime::spawn(async move {
            let binding_id = binding_id.clone(); // Clone for the inner async task
            debug!(
                "Starting async transcription task for binding: {}",
                binding_id
            );

            let stop_recording_time = Instant::now();
            if let Some(samples) = rm.stop_recording(&binding_id) {
                debug!(
                    "Recording stopped and samples retrieved in {:?}, sample count: {}",
                    stop_recording_time.elapsed(),
                    samples.len()
                );

                let transcription_time = Instant::now();
                let samples_clone = samples.clone(); // Clone for history saving
                match tm.transcribe(samples) {
                    Ok(transcription) => {
                        debug!(
                            "Transcription completed in {:?}: '{}'",
                            transcription_time.elapsed(),
                            transcription
                        );
                        if !transcription.is_empty() {
                            let settings = get_settings(&ah);
                            let mut final_text = transcription.clone();
                            let mut post_processed_text: Option<String> = None;
                            let mut post_process_prompt: Option<String> = None;

<<<<<<< HEAD
                            if let Some(processed_text) =
                                maybe_post_process_transcription(&settings, &transcription, false)
                                    .await
=======
                            // First, check if Chinese variant conversion is needed
                            if let Some(converted_text) =
                                maybe_convert_chinese_variant(&settings, &transcription).await
                            {
                                final_text = converted_text.clone();
                                post_processed_text = Some(converted_text);
                            }
                            // Then apply regular post-processing if enabled
                            else if let Some(processed_text) =
                                maybe_post_process_transcription(&settings, &transcription).await
>>>>>>> 5085485e
                            {
                                final_text = processed_text.clone();
                                post_processed_text = Some(processed_text);

                                // Get the prompt that was used
                                if let Some(prompt_id) = &settings.post_process_selected_prompt_id {
                                    if let Some(prompt) = settings
                                        .post_process_prompts
                                        .iter()
                                        .find(|p| &p.id == prompt_id)
                                    {
                                        post_process_prompt = Some(prompt.prompt.clone());
                                    }
                                }
                            }

                            // Save to history with post-processed text and prompt
                            let hm_clone = Arc::clone(&hm);
                            let transcription_for_history = transcription.clone();
                            tauri::async_runtime::spawn(async move {
                                if let Err(e) = hm_clone
                                    .save_transcription(
                                        samples_clone,
                                        transcription_for_history,
                                        post_processed_text,
                                        post_process_prompt,
                                    )
                                    .await
                                {
                                    error!("Failed to save transcription to history: {}", e);
                                }
                            });

                            // Paste the final text (either processed or original)
                            let ah_clone = ah.clone();
                            let paste_time = Instant::now();
                            ah.run_on_main_thread(move || {
                                match utils::paste(final_text, ah_clone.clone()) {
                                    Ok(()) => debug!(
                                        "Text pasted successfully in {:?}",
                                        paste_time.elapsed()
                                    ),
                                    Err(e) => error!("Failed to paste transcription: {}", e),
                                }
                                // Hide the overlay after transcription is complete
                                utils::hide_recording_overlay(&ah_clone);
                                change_tray_icon(&ah_clone, TrayIconState::Idle);
                            })
                            .unwrap_or_else(|e| {
                                error!("Failed to run paste on main thread: {:?}", e);
                                utils::hide_recording_overlay(&ah);
                                change_tray_icon(&ah, TrayIconState::Idle);
                            });
                        } else {
                            utils::hide_recording_overlay(&ah);
                            change_tray_icon(&ah, TrayIconState::Idle);
                        }
                    }
                    Err(err) => {
                        debug!("Global Shortcut Transcription error: {}", err);
                        utils::hide_recording_overlay(&ah);
                        change_tray_icon(&ah, TrayIconState::Idle);
                    }
                }
            } else {
                debug!("No samples retrieved from recording stop");
                utils::hide_recording_overlay(&ah);
                change_tray_icon(&ah, TrayIconState::Idle);
            }
        });

        debug!(
            "TranscribeAction::stop completed in {:?}",
            stop_time.elapsed()
        );
    }
}

// Transcribe with Post-Process Action
struct TranscribeWithPostProcessAction;

impl ShortcutAction for TranscribeWithPostProcessAction {
    fn start(&self, app: &AppHandle, binding_id: &str, _shortcut_str: &str) {
        let start_time = Instant::now();
        debug!(
            "TranscribeWithPostProcessAction::start called for binding: {}",
            binding_id
        );

        // Load model in the background
        let tm = app.state::<Arc<TranscriptionManager>>();
        tm.initiate_model_load();

        let binding_id = binding_id.to_string();
        change_tray_icon(app, TrayIconState::Recording);
        show_recording_overlay(app);

        let rm = app.state::<Arc<AudioRecordingManager>>();

        // Get the microphone mode to determine audio feedback timing
        let settings = get_settings(app);
        let is_always_on = settings.always_on_microphone;
        debug!("Microphone mode - always_on: {}", is_always_on);

        if is_always_on {
            // Always-on mode: Play audio feedback immediately, then apply mute after sound finishes
            debug!("Always-on mode: Playing audio feedback immediately");
            play_feedback_sound(app, SoundType::Start);

            // Apply mute after audio feedback has time to play (500ms should be enough for most sounds)
            let rm_clone = Arc::clone(&rm);
            std::thread::spawn(move || {
                std::thread::sleep(std::time::Duration::from_millis(500));
                rm_clone.apply_mute();
            });

            let recording_started = rm.try_start_recording(&binding_id);
            debug!("Recording started: {}", recording_started);
        } else {
            // On-demand mode: Start recording first, then play audio feedback, then apply mute
            debug!("On-demand mode: Starting recording first, then audio feedback");
            let recording_start_time = Instant::now();
            if rm.try_start_recording(&binding_id) {
                debug!("Recording started in {:?}", recording_start_time.elapsed());
                let app_clone = app.clone();
                let rm_clone = Arc::clone(&rm);
                std::thread::spawn(move || {
                    std::thread::sleep(std::time::Duration::from_millis(100));
                    debug!("Playing delayed audio feedback");
                    play_feedback_sound(&app_clone, SoundType::Start);

                    // Apply mute after audio feedback has time to play
                    std::thread::sleep(std::time::Duration::from_millis(500));
                    rm_clone.apply_mute();
                });
            } else {
                debug!("Failed to start recording");
            }
        }

        debug!(
            "TranscribeWithPostProcessAction::start completed in {:?}",
            start_time.elapsed()
        );
    }

    fn stop(&self, app: &AppHandle, binding_id: &str, _shortcut_str: &str) {
        let stop_time = Instant::now();
        debug!(
            "TranscribeWithPostProcessAction::stop called for binding: {}",
            binding_id
        );

        let ah = app.clone();
        let rm = Arc::clone(&app.state::<Arc<AudioRecordingManager>>());
        let tm = Arc::clone(&app.state::<Arc<TranscriptionManager>>());
        let hm = Arc::clone(&app.state::<Arc<HistoryManager>>());

        change_tray_icon(app, TrayIconState::Transcribing);
        show_transcribing_overlay(app);

        // Unmute before playing audio feedback
        rm.remove_mute();

        // Play audio feedback for recording stop
        play_feedback_sound(app, SoundType::Stop);

        let binding_id = binding_id.to_string();

        tauri::async_runtime::spawn(async move {
            let binding_id = binding_id.clone();
            debug!(
                "Starting async transcription task for binding: {}",
                binding_id
            );

            let stop_recording_time = Instant::now();
            if let Some(samples) = rm.stop_recording(&binding_id) {
                debug!(
                    "Recording stopped and samples retrieved in {:?}, sample count: {}",
                    stop_recording_time.elapsed(),
                    samples.len()
                );

                let transcription_time = Instant::now();
                let samples_clone = samples.clone();
                match tm.transcribe(samples) {
                    Ok(transcription) => {
                        debug!(
                            "Transcription completed in {:?}: '{}'",
                            transcription_time.elapsed(),
                            &transcription.chars().take(100).collect::<String>()
                        );
                        if !transcription.is_empty() {
                            let settings = get_settings(&ah);
                            let mut final_text = transcription.clone();
                            let mut post_processed_text: Option<String> = None;
                            let mut post_process_prompt: Option<String> = None;

                            if let Some(processed_text) =
                                maybe_post_process_transcription(&settings, &transcription, true)
                                    .await
                            {
                                final_text = processed_text.clone();
                                post_processed_text = Some(processed_text);

                                // Get the prompt that was used
                                if let Some(prompt_id) = &settings.post_process_selected_prompt_id {
                                    if let Some(prompt) = settings
                                        .post_process_prompts
                                        .iter()
                                        .find(|p| &p.id == prompt_id)
                                    {
                                        post_process_prompt = Some(prompt.prompt.clone());
                                    }
                                }
                            }

                            // Save to history with post-processed text and prompt
                            let hm_clone = Arc::clone(&hm);
                            let transcription_for_history = transcription.clone();
                            tauri::async_runtime::spawn(async move {
                                if let Err(e) = hm_clone
                                    .save_transcription(
                                        samples_clone,
                                        transcription_for_history,
                                        post_processed_text,
                                        post_process_prompt,
                                    )
                                    .await
                                {
                                    error!("Failed to save transcription to history: {}", e);
                                }
                            });

                            // Paste the final text
                            let ah_clone = ah.clone();
                            let paste_time = Instant::now();
                            ah.run_on_main_thread(move || {
                                match utils::paste(final_text, ah_clone.clone()) {
                                    Ok(()) => debug!(
                                        "Text pasted successfully in {:?}",
                                        paste_time.elapsed()
                                    ),
                                    Err(e) => error!("Failed to paste transcription: {}", e),
                                }
                                utils::hide_recording_overlay(&ah_clone);
                                change_tray_icon(&ah_clone, TrayIconState::Idle);
                            })
                            .unwrap_or_else(|e| {
                                error!("Failed to run paste on main thread: {:?}", e);
                                utils::hide_recording_overlay(&ah);
                                change_tray_icon(&ah, TrayIconState::Idle);
                            });
                        } else {
                            utils::hide_recording_overlay(&ah);
                            change_tray_icon(&ah, TrayIconState::Idle);
                        }
                    }
                    Err(err) => {
                        debug!("Global Shortcut Transcription error: {}", err);
                        utils::hide_recording_overlay(&ah);
                        change_tray_icon(&ah, TrayIconState::Idle);
                    }
                }
            } else {
                debug!("No samples were captured during recording");
                utils::hide_recording_overlay(&ah);
                change_tray_icon(&ah, TrayIconState::Idle);
            }
        });

        debug!(
            "TranscribeWithPostProcessAction::stop completed in {:?}",
            stop_time.elapsed()
        );
    }
}

// Test Action
struct TestAction;

impl ShortcutAction for TestAction {
    fn start(&self, app: &AppHandle, binding_id: &str, shortcut_str: &str) {
        log::info!(
            "Shortcut ID '{}': Started - {} (App: {})", // Changed "Pressed" to "Started" for consistency
            binding_id,
            shortcut_str,
            app.package_info().name
        );
    }

    fn stop(&self, app: &AppHandle, binding_id: &str, shortcut_str: &str) {
        log::info!(
            "Shortcut ID '{}': Stopped - {} (App: {})", // Changed "Released" to "Stopped" for consistency
            binding_id,
            shortcut_str,
            app.package_info().name
        );
    }
}

// Static Action Map
pub static ACTION_MAP: Lazy<HashMap<String, Arc<dyn ShortcutAction>>> = Lazy::new(|| {
    let mut map = HashMap::new();
    map.insert(
        "transcribe".to_string(),
        Arc::new(TranscribeAction) as Arc<dyn ShortcutAction>,
    );
    map.insert(
        "transcribe_with_post_process".to_string(),
        Arc::new(TranscribeWithPostProcessAction) as Arc<dyn ShortcutAction>,
    );
    map.insert(
        "test".to_string(),
        Arc::new(TestAction) as Arc<dyn ShortcutAction>,
    );
    map
});<|MERGE_RESOLUTION|>--- conflicted
+++ resolved
@@ -319,11 +319,6 @@
                             let mut post_processed_text: Option<String> = None;
                             let mut post_process_prompt: Option<String> = None;
 
-<<<<<<< HEAD
-                            if let Some(processed_text) =
-                                maybe_post_process_transcription(&settings, &transcription, false)
-                                    .await
-=======
                             // First, check if Chinese variant conversion is needed
                             if let Some(converted_text) =
                                 maybe_convert_chinese_variant(&settings, &transcription).await
@@ -333,8 +328,8 @@
                             }
                             // Then apply regular post-processing if enabled
                             else if let Some(processed_text) =
-                                maybe_post_process_transcription(&settings, &transcription).await
->>>>>>> 5085485e
+                                maybe_post_process_transcription(&settings, &transcription, false)
+                                    .await
                             {
                                 final_text = processed_text.clone();
                                 post_processed_text = Some(processed_text);
