use log::{error, warn};
use serde::Serialize;
use specta::Type;
use std::sync::Arc;
use tauri::{AppHandle, Emitter, Manager};
use tauri_plugin_autostart::ManagerExt;
use tauri_plugin_global_shortcut::{GlobalShortcutExt, Shortcut, ShortcutState};

use crate::actions::ACTION_MAP;
use crate::managers::audio::AudioRecordingManager;
use crate::settings::ShortcutBinding;
use crate::settings::{
    self, get_settings, ClipboardHandling, LLMPrompt, OverlayPosition, PasteMethod, SoundTheme,
};
use crate::ManagedToggleState;

pub fn init_shortcuts(app: &AppHandle) {
    let default_bindings = settings::get_default_settings().bindings;
    let user_settings = settings::load_or_create_app_settings(app);


    // Register all default shortcuts, applying user customizations
    for (id, default_binding) in default_bindings {
        if id == "cancel" {
            continue; // Skip cancel shortcut, it will be registered dynamically
        }
        let binding = user_settings
            .bindings
            .get(&id)
            .cloned()
            .unwrap_or(default_binding);

        if let Err(e) = register_shortcut(app, binding) {
            error!("Failed to register shortcut {} during init: {}", id, e);
        }
    }
}

#[derive(Serialize, Type)]
pub struct BindingResponse {
    success: bool,
    binding: Option<ShortcutBinding>,
    error: Option<String>,
}

#[tauri::command]
#[specta::specta]
pub fn change_binding(
    app: AppHandle,
    id: String,
    binding: String,
) -> Result<BindingResponse, String> {
    let mut settings = settings::get_settings(&app);

    // Get the binding to modify
    let binding_to_modify = match settings.bindings.get(&id) {
        Some(binding) => binding.clone(),
        None => {
            let error_msg = format!("Binding with id '{}' not found", id);
            warn!("change_binding error: {}", error_msg);
            return Ok(BindingResponse {
                success: false,
                binding: None,
                error: Some(error_msg),
            });
        }
    };
    // If this is the cancel binding, just update the settings and return
    // It's managed dynamically, so we don't register/unregister here
    if id == "cancel" {
        if let Some(mut b) = settings.bindings.get(&id).cloned() {
            b.current_binding = binding;
            settings.bindings.insert(id.clone(), b.clone());
            settings::write_settings(&app, settings);
            return Ok(BindingResponse {
                success: true,
                binding: Some(b.clone()),
                error: None,
            });
        }
    }

    // Unregister the existing binding
    if let Err(e) = unregister_shortcut(&app, binding_to_modify.clone()) {
        let error_msg = format!("Failed to unregister shortcut: {}", e);
        error!("change_binding error: {}", error_msg);
    }

    // Validate the new shortcut before we touch the current registration
    if let Err(e) = validate_shortcut_string(&binding) {
        warn!("change_binding validation error: {}", e);
        return Err(e);
    }

    // Create an updated binding
    let mut updated_binding = binding_to_modify;
    updated_binding.current_binding = binding;

    // Register the new binding
    if let Err(e) = register_shortcut(&app, updated_binding.clone()) {
        let error_msg = format!("Failed to register shortcut: {}", e);
        error!("change_binding error: {}", error_msg);
        return Ok(BindingResponse {
            success: false,
            binding: None,
            error: Some(error_msg),
        });
    }

    // Update the binding in the settings
    settings.bindings.insert(id, updated_binding.clone());

    // Save the settings
    settings::write_settings(&app, settings);

    // Return the updated binding
    Ok(BindingResponse {
        success: true,
        binding: Some(updated_binding),
        error: None,
    })
}

#[tauri::command]
#[specta::specta]
pub fn reset_binding(app: AppHandle, id: String) -> Result<BindingResponse, String> {
    let binding = settings::get_stored_binding(&app, &id);

    return change_binding(app, id, binding.default_binding);
}

#[tauri::command]
#[specta::specta]
pub fn change_ptt_setting(app: AppHandle, enabled: bool) -> Result<(), String> {
    let mut settings = settings::get_settings(&app);

    // TODO if the setting is currently false, we probably want to
    // cancel any ongoing recordings or actions
    settings.push_to_talk = enabled;

    settings::write_settings(&app, settings);

    Ok(())
}

#[tauri::command]
#[specta::specta]
pub fn change_audio_feedback_setting(app: AppHandle, enabled: bool) -> Result<(), String> {
    let mut settings = settings::get_settings(&app);
    settings.audio_feedback = enabled;
    settings::write_settings(&app, settings);
    Ok(())
}

#[tauri::command]
#[specta::specta]
pub fn change_audio_feedback_volume_setting(app: AppHandle, volume: f32) -> Result<(), String> {
    let mut settings = settings::get_settings(&app);
    settings.audio_feedback_volume = volume;
    settings::write_settings(&app, settings);
    Ok(())
}

#[tauri::command]
#[specta::specta]
pub fn change_sound_theme_setting(app: AppHandle, theme: String) -> Result<(), String> {
    let mut settings = settings::get_settings(&app);
    let parsed = match theme.as_str() {
        "marimba" => SoundTheme::Marimba,
        "pop" => SoundTheme::Pop,
        "custom" => SoundTheme::Custom,
        other => {
            warn!("Invalid sound theme '{}', defaulting to marimba", other);
            SoundTheme::Marimba
        }
    };
    settings.sound_theme = parsed;
    settings::write_settings(&app, settings);
    Ok(())
}

#[tauri::command]
#[specta::specta]
pub fn change_translate_to_english_setting(app: AppHandle, enabled: bool) -> Result<(), String> {
    let mut settings = settings::get_settings(&app);
    settings.translate_to_english = enabled;
    settings::write_settings(&app, settings);
    Ok(())
}

#[tauri::command]
#[specta::specta]
pub fn change_selected_language_setting(app: AppHandle, language: String) -> Result<(), String> {
    let mut settings = settings::get_settings(&app);
    settings.selected_language = language;
    settings::write_settings(&app, settings);
    Ok(())
}

#[tauri::command]
#[specta::specta]
pub fn change_overlay_position_setting(app: AppHandle, position: String) -> Result<(), String> {
    let mut settings = settings::get_settings(&app);
    let parsed = match position.as_str() {
        "none" => OverlayPosition::None,
        "top" => OverlayPosition::Top,
        "bottom" => OverlayPosition::Bottom,
        other => {
            warn!("Invalid overlay position '{}', defaulting to bottom", other);
            OverlayPosition::Bottom
        }
    };
    settings.overlay_position = parsed;
    settings::write_settings(&app, settings);

    // Update overlay position without recreating window
    crate::utils::update_overlay_position(&app);

    Ok(())
}

#[tauri::command]
#[specta::specta]
pub fn change_debug_mode_setting(app: AppHandle, enabled: bool) -> Result<(), String> {
    let mut settings = settings::get_settings(&app);
    settings.debug_mode = enabled;
    settings::write_settings(&app, settings);

    // Emit event to notify frontend of debug mode change
    let _ = app.emit(
        "settings-changed",
        serde_json::json!({
            "setting": "debug_mode",
            "value": enabled
        }),
    );

    Ok(())
}

#[tauri::command]
#[specta::specta]
pub fn change_start_hidden_setting(app: AppHandle, enabled: bool) -> Result<(), String> {
    let mut settings = settings::get_settings(&app);
    settings.start_hidden = enabled;
    settings::write_settings(&app, settings);

    // Notify frontend
    let _ = app.emit(
        "settings-changed",
        serde_json::json!({
            "setting": "start_hidden",
            "value": enabled
        }),
    );

    Ok(())
}

#[tauri::command]
#[specta::specta]
pub fn change_autostart_setting(app: AppHandle, enabled: bool) -> Result<(), String> {
    let mut settings = settings::get_settings(&app);
    settings.autostart_enabled = enabled;
    settings::write_settings(&app, settings);

    // Apply the autostart setting immediately
    let autostart_manager = app.autolaunch();
    if enabled {
        let _ = autostart_manager.enable();
    } else {
        let _ = autostart_manager.disable();
    }

    // Notify frontend
    let _ = app.emit(
        "settings-changed",
        serde_json::json!({
            "setting": "autostart_enabled",
            "value": enabled
        }),
    );

    Ok(())
}

#[tauri::command]
<<<<<<< HEAD
pub fn change_update_checks_setting(app: AppHandle, enabled: bool) -> Result<(), String> {
    let mut settings = settings::get_settings(&app);
    settings.update_checks_enabled = enabled;
    settings::write_settings(&app, settings);

    let _ = app.emit(
        "settings-changed",
        serde_json::json!({
            "setting": "update_checks_enabled",
            "value": enabled
        }),
    );

    Ok(())
}

#[tauri::command]
=======
#[specta::specta]
>>>>>>> ee571b68
pub fn update_custom_words(app: AppHandle, words: Vec<String>) -> Result<(), String> {
    let mut settings = settings::get_settings(&app);
    settings.custom_words = words;
    settings::write_settings(&app, settings);
    Ok(())
}

#[tauri::command]
#[specta::specta]
pub fn change_word_correction_threshold_setting(
    app: AppHandle,
    threshold: f64,
) -> Result<(), String> {
    let mut settings = settings::get_settings(&app);
    settings.word_correction_threshold = threshold;
    settings::write_settings(&app, settings);
    Ok(())
}

#[tauri::command]
#[specta::specta]
pub fn change_paste_method_setting(app: AppHandle, method: String) -> Result<(), String> {
    let mut settings = settings::get_settings(&app);
    let parsed = match method.as_str() {
        "ctrl_v" => PasteMethod::CtrlV,
        "direct" => PasteMethod::Direct,
        "none" => PasteMethod::None,
        "shift_insert" => PasteMethod::ShiftInsert,
        other => {
            warn!("Invalid paste method '{}', defaulting to ctrl_v", other);
            PasteMethod::CtrlV
        }
    };
    settings.paste_method = parsed;
    settings::write_settings(&app, settings);
    Ok(())
}

#[tauri::command]
#[specta::specta]
pub fn change_clipboard_handling_setting(app: AppHandle, handling: String) -> Result<(), String> {
    let mut settings = settings::get_settings(&app);
    let parsed = match handling.as_str() {
        "dont_modify" => ClipboardHandling::DontModify,
        "copy_to_clipboard" => ClipboardHandling::CopyToClipboard,
        other => {
            warn!(
                "Invalid clipboard handling '{}', defaulting to dont_modify",
                other
            );
            ClipboardHandling::DontModify
        }
    };
    settings.clipboard_handling = parsed;
    settings::write_settings(&app, settings);
    Ok(())
}

#[tauri::command]
#[specta::specta]
pub fn change_post_process_enabled_setting(app: AppHandle, enabled: bool) -> Result<(), String> {
    let mut settings = settings::get_settings(&app);
    settings.post_process_enabled = enabled;
    settings::write_settings(&app, settings);
    Ok(())
}

#[tauri::command]
#[specta::specta]
pub fn change_post_process_base_url_setting(
    app: AppHandle,
    provider_id: String,
    base_url: String,
) -> Result<(), String> {
    let mut settings = settings::get_settings(&app);
    let label = settings
        .post_process_provider(&provider_id)
        .map(|provider| provider.label.clone())
        .ok_or_else(|| format!("Provider '{}' not found", provider_id))?;

    let provider = settings
        .post_process_provider_mut(&provider_id)
        .expect("Provider looked up above must exist");

    if !provider.allow_base_url_edit {
        return Err(format!(
            "Provider '{}' does not allow editing the base URL",
            label
        ));
    }

    provider.base_url = base_url;
    settings::write_settings(&app, settings);
    Ok(())
}

/// Generic helper to validate provider exists
fn validate_provider_exists(
    settings: &settings::AppSettings,
    provider_id: &str,
) -> Result<(), String> {
    if !settings
        .post_process_providers
        .iter()
        .any(|provider| provider.id == provider_id)
    {
        return Err(format!("Provider '{}' not found", provider_id));
    }
    Ok(())
}

#[tauri::command]
#[specta::specta]
pub fn change_post_process_api_key_setting(
    app: AppHandle,
    provider_id: String,
    api_key: String,
) -> Result<(), String> {
    let mut settings = settings::get_settings(&app);
    validate_provider_exists(&settings, &provider_id)?;
    settings.post_process_api_keys.insert(provider_id, api_key);
    settings::write_settings(&app, settings);
    Ok(())
}

#[tauri::command]
#[specta::specta]
pub fn change_post_process_model_setting(
    app: AppHandle,
    provider_id: String,
    model: String,
) -> Result<(), String> {
    let mut settings = settings::get_settings(&app);
    validate_provider_exists(&settings, &provider_id)?;
    settings.post_process_models.insert(provider_id, model);
    settings::write_settings(&app, settings);
    Ok(())
}

#[tauri::command]
#[specta::specta]
pub fn set_post_process_provider(app: AppHandle, provider_id: String) -> Result<(), String> {
    let mut settings = settings::get_settings(&app);
    validate_provider_exists(&settings, &provider_id)?;
    settings.post_process_provider_id = provider_id;
    settings::write_settings(&app, settings);
    Ok(())
}

#[tauri::command]
#[specta::specta]
pub fn add_post_process_prompt(
    app: AppHandle,
    name: String,
    prompt: String,
) -> Result<LLMPrompt, String> {
    let mut settings = settings::get_settings(&app);

    // Generate unique ID using timestamp and random component
    let id = format!("prompt_{}", chrono::Utc::now().timestamp_millis());

    let new_prompt = LLMPrompt {
        id: id.clone(),
        name,
        prompt,
    };

    settings.post_process_prompts.push(new_prompt.clone());
    settings::write_settings(&app, settings);

    Ok(new_prompt)
}

#[tauri::command]
#[specta::specta]
pub fn update_post_process_prompt(
    app: AppHandle,
    id: String,
    name: String,
    prompt: String,
) -> Result<(), String> {
    let mut settings = settings::get_settings(&app);

    if let Some(existing_prompt) = settings
        .post_process_prompts
        .iter_mut()
        .find(|p| p.id == id)
    {
        existing_prompt.name = name;
        existing_prompt.prompt = prompt;
        settings::write_settings(&app, settings);
        Ok(())
    } else {
        Err(format!("Prompt with id '{}' not found", id))
    }
}

#[tauri::command]
#[specta::specta]
pub fn delete_post_process_prompt(app: AppHandle, id: String) -> Result<(), String> {
    let mut settings = settings::get_settings(&app);

    // Don't allow deleting the last prompt
    if settings.post_process_prompts.len() <= 1 {
        return Err("Cannot delete the last prompt".to_string());
    }

    // Find and remove the prompt
    let original_len = settings.post_process_prompts.len();
    settings.post_process_prompts.retain(|p| p.id != id);

    if settings.post_process_prompts.len() == original_len {
        return Err(format!("Prompt with id '{}' not found", id));
    }

    // If the deleted prompt was selected, select the first one or None
    if settings.post_process_selected_prompt_id.as_ref() == Some(&id) {
        settings.post_process_selected_prompt_id =
            settings.post_process_prompts.first().map(|p| p.id.clone());
    }

    settings::write_settings(&app, settings);
    Ok(())
}

#[tauri::command]
#[specta::specta]
pub async fn fetch_post_process_models(
    app: AppHandle,
    provider_id: String,
) -> Result<Vec<String>, String> {
    let settings = settings::get_settings(&app);

    // Find the provider
    let provider = settings
        .post_process_providers
        .iter()
        .find(|p| p.id == provider_id)
        .ok_or_else(|| format!("Provider '{}' not found", provider_id))?;

    // Get API key
    let api_key = settings
        .post_process_api_keys
        .get(&provider_id)
        .cloned()
        .unwrap_or_default();

    // Skip fetching if no API key for providers that typically need one
    if api_key.trim().is_empty() && provider.id != "custom" {
        return Err(format!(
            "API key is required for {}. Please add an API key to list available models.",
            provider.label
        ));
    }

    // TODO: In the future, we can use async-openai's models API:
    // let client = crate::llm_client::create_client(provider, api_key)?;
    // let response = client.models().list().await?;
    // return Ok(response.data.iter().map(|m| m.id.clone()).collect());

    // For now, use manual HTTP request to have more control over the endpoint
    fetch_models_manual(provider, api_key).await
}

/// Fetch models using manual HTTP request
/// This gives us more control and avoids issues with non-standard endpoints
async fn fetch_models_manual(
    provider: &crate::settings::PostProcessProvider,
    api_key: String,
) -> Result<Vec<String>, String> {
    // Build the endpoint URL
    let base_url = provider.base_url.trim_end_matches('/');
    let models_endpoint = provider
        .models_endpoint
        .as_ref()
        .map(|s| s.trim_start_matches('/'))
        .unwrap_or("models");
    let endpoint = format!("{}/{}", base_url, models_endpoint);

    // Create HTTP client with headers
    let mut headers = reqwest::header::HeaderMap::new();
    headers.insert(
        "HTTP-Referer",
        reqwest::header::HeaderValue::from_static("https://github.com/cjpais/Handy"),
    );
    headers.insert(
        "X-Title",
        reqwest::header::HeaderValue::from_static("Handy"),
    );

    // Add provider-specific headers
    if provider.id == "anthropic" {
        if !api_key.is_empty() {
            headers.insert(
                "x-api-key",
                reqwest::header::HeaderValue::from_str(&api_key)
                    .map_err(|e| format!("Invalid API key: {}", e))?,
            );
        }
        headers.insert(
            "anthropic-version",
            reqwest::header::HeaderValue::from_static("2023-06-01"),
        );
    } else if !api_key.is_empty() {
        headers.insert(
            "Authorization",
            reqwest::header::HeaderValue::from_str(&format!("Bearer {}", api_key))
                .map_err(|e| format!("Invalid API key: {}", e))?,
        );
    }

    let http_client = reqwest::Client::builder()
        .default_headers(headers)
        .build()
        .map_err(|e| format!("Failed to build HTTP client: {}", e))?;

    // Make the request
    let response = http_client
        .get(&endpoint)
        .send()
        .await
        .map_err(|e| format!("Failed to fetch models: {}", e))?;

    if !response.status().is_success() {
        let status = response.status();
        let error_text = response
            .text()
            .await
            .unwrap_or_else(|_| "Unknown error".to_string());
        return Err(format!(
            "Model list request failed ({}): {}",
            status, error_text
        ));
    }

    // Parse the response
    let parsed: serde_json::Value = response
        .json()
        .await
        .map_err(|e| format!("Failed to parse response: {}", e))?;

    let mut models = Vec::new();

    // Handle OpenAI format: { data: [ { id: "..." }, ... ] }
    if let Some(data) = parsed.get("data").and_then(|d| d.as_array()) {
        for entry in data {
            if let Some(id) = entry.get("id").and_then(|i| i.as_str()) {
                models.push(id.to_string());
            } else if let Some(name) = entry.get("name").and_then(|n| n.as_str()) {
                models.push(name.to_string());
            }
        }
    }
    // Handle array format: [ "model1", "model2", ... ]
    else if let Some(array) = parsed.as_array() {
        for entry in array {
            if let Some(model) = entry.as_str() {
                models.push(model.to_string());
            }
        }
    }

    Ok(models)
}

#[tauri::command]
#[specta::specta]
pub fn set_post_process_selected_prompt(app: AppHandle, id: String) -> Result<(), String> {
    let mut settings = settings::get_settings(&app);

    // Verify the prompt exists
    if !settings.post_process_prompts.iter().any(|p| p.id == id) {
        return Err(format!("Prompt with id '{}' not found", id));
    }

    settings.post_process_selected_prompt_id = Some(id);
    settings::write_settings(&app, settings);
    Ok(())
}

#[tauri::command]
#[specta::specta]
pub fn change_mute_while_recording_setting(app: AppHandle, enabled: bool) -> Result<(), String> {
    let mut settings = settings::get_settings(&app);
    settings.mute_while_recording = enabled;
    settings::write_settings(&app, settings);

    Ok(())
}

/// Determine whether a shortcut string contains at least one non-modifier key.
/// We allow single non-modifier keys (e.g. "f5" or "space") but disallow
/// modifier-only combos (e.g. "ctrl" or "ctrl+shift").
fn validate_shortcut_string(raw: &str) -> Result<(), String> {
    let modifiers = [
        "ctrl", "control", "shift", "alt", "option", "meta", "command", "cmd", "super", "win",
        "windows",
    ];
    let has_non_modifier = raw
        .split('+')
        .any(|part| !modifiers.contains(&part.trim().to_lowercase().as_str()));
    if has_non_modifier {
        Ok(())
    } else {
        Err("Shortcut must contain at least one non-modifier key".into())
    }
}

/// Temporarily unregister a binding while the user is editing it in the UI.
/// This avoids firing the action while keys are being recorded.
#[tauri::command]
#[specta::specta]
pub fn suspend_binding(app: AppHandle, id: String) -> Result<(), String> {
    if let Some(b) = settings::get_bindings(&app).get(&id).cloned() {
        if let Err(e) = unregister_shortcut(&app, b) {
            error!("suspend_binding error for id '{}': {}", id, e);
            return Err(e);
        }
    }
    Ok(())
}

/// Re-register the binding after the user has finished editing.
#[tauri::command]
#[specta::specta]
pub fn resume_binding(app: AppHandle, id: String) -> Result<(), String> {
    if let Some(b) = settings::get_bindings(&app).get(&id).cloned() {
        if let Err(e) = register_shortcut(&app, b) {
            error!("resume_binding error for id '{}': {}", id, e);
            return Err(e);
        }
    }
    Ok(())
}

pub fn register_cancel_shortcut(app: &AppHandle) {
    let app_clone = app.clone();
    tauri::async_runtime::spawn(async move {
        if let Some(cancel_binding) = get_settings(&app_clone).bindings.get("cancel").cloned() {
            if let Err(e) = register_shortcut(&app_clone, cancel_binding) {
                eprintln!("Failed to register cancel shortcut: {}", e);
            }
        }
    });
}

pub fn unregister_cancel_shortcut(app: &AppHandle) {
    let app_clone = app.clone();
    tauri::async_runtime::spawn(async move {
        if let Some(cancel_binding) = get_settings(&app_clone).bindings.get("cancel").cloned() {
            // We ignore errors here as it might already be unregistered
            let _ = unregister_shortcut(&app_clone, cancel_binding);
        }
    });
}

pub fn register_shortcut(app: &AppHandle, binding: ShortcutBinding) -> Result<(), String> {
    // Validate human-level rules first
    if let Err(e) = validate_shortcut_string(&binding.current_binding) {
        warn!(
            "_register_shortcut validation error for binding '{}': {}",
            binding.current_binding, e
        );
        return Err(e);
    }

    // Parse shortcut and return error if it fails
    let shortcut = match binding.current_binding.parse::<Shortcut>() {
        Ok(s) => s,
        Err(e) => {
            let error_msg = format!(
                "Failed to parse shortcut '{}': {}",
                binding.current_binding, e
            );
            error!("_register_shortcut parse error: {}", error_msg);
            return Err(error_msg);
        }
    };

    // Prevent duplicate registrations that would silently shadow one another
    if app.global_shortcut().is_registered(shortcut) {
        let error_msg = format!("Shortcut '{}' is already in use", binding.current_binding);
        warn!("_register_shortcut duplicate error: {}", error_msg);
        return Err(error_msg);
    }

    // Clone binding.id for use in the closure
    let binding_id_for_closure = binding.id.clone();

    app.global_shortcut()
        .on_shortcut(shortcut, move |ah, scut, event| {
            if scut == &shortcut {
                let shortcut_string = scut.into_string();
                let settings = get_settings(ah);

                if let Some(action) = ACTION_MAP.get(&binding_id_for_closure) {
                    if binding_id_for_closure == "cancel" {
                        let audio_manager = ah.state::<Arc<AudioRecordingManager>>();
                        if audio_manager.is_recording() && event.state == ShortcutState::Pressed {
                            action.start(ah, &binding_id_for_closure, &shortcut_string);
                        }
                        return;
                    } else if settings.push_to_talk {
                        if event.state == ShortcutState::Pressed {
                            action.start(ah, &binding_id_for_closure, &shortcut_string);
                        } else if event.state == ShortcutState::Released {
                            action.stop(ah, &binding_id_for_closure, &shortcut_string);
                        }
                    } else {
                        if event.state == ShortcutState::Pressed {
                            let toggle_state_manager = ah.state::<ManagedToggleState>();

                            let mut states = toggle_state_manager.lock().expect("Failed to lock toggle state manager");

                            let is_currently_active = states.active_toggles
                                .entry(binding_id_for_closure.clone())
                                .or_insert(false);

                            if *is_currently_active {
                                action.stop(
                                    ah,
                                    &binding_id_for_closure,
                                    &shortcut_string,
                                );
                                *is_currently_active = false; // Update state to inactive
                            } else {
                                action.start(ah, &binding_id_for_closure, &shortcut_string);
                                *is_currently_active = true; // Update state to active
                            }
                        }
                    }
                } else {
                    warn!(
                        "No action defined in ACTION_MAP for shortcut ID '{}'. Shortcut: '{}', State: {:?}",
                        binding_id_for_closure, shortcut_string, event.state
                    );
                }
            }
        })
        .map_err(|e| {
            let error_msg = format!("Couldn't register shortcut '{}': {}", binding.current_binding, e);
            error!("_register_shortcut registration error: {}", error_msg);
            error_msg
        })?;

    Ok(())
}

pub fn unregister_shortcut(app: &AppHandle, binding: ShortcutBinding) -> Result<(), String> {
    let shortcut = match binding.current_binding.parse::<Shortcut>() {
        Ok(s) => s,
        Err(e) => {
            let error_msg = format!(
                "Failed to parse shortcut '{}' for unregistration: {}",
                binding.current_binding, e
            );
            error!("_unregister_shortcut parse error: {}", error_msg);
            return Err(error_msg);
        }
    };

    app.global_shortcut().unregister(shortcut).map_err(|e| {
        let error_msg = format!(
            "Failed to unregister shortcut '{}': {}",
            binding.current_binding, e
        );
        error!("_unregister_shortcut error: {}", error_msg);
        error_msg
    })?;

    Ok(())
}<|MERGE_RESOLUTION|>--- conflicted
+++ resolved
@@ -285,7 +285,7 @@
 }
 
 #[tauri::command]
-<<<<<<< HEAD
+#[specta::specta]
 pub fn change_update_checks_setting(app: AppHandle, enabled: bool) -> Result<(), String> {
     let mut settings = settings::get_settings(&app);
     settings.update_checks_enabled = enabled;
@@ -303,9 +303,7 @@
 }
 
 #[tauri::command]
-=======
-#[specta::specta]
->>>>>>> ee571b68
+#[specta::specta]
 pub fn update_custom_words(app: AppHandle, words: Vec<String>) -> Result<(), String> {
     let mut settings = settings::get_settings(&app);
     settings.custom_words = words;
