--- conflicted
+++ resolved
@@ -719,7 +719,6 @@
 
 #[tauri::command]
 #[specta::specta]
-<<<<<<< HEAD
 pub fn change_use_online_provider_setting(app: AppHandle, enabled: bool) -> Result<(), String> {
     let mut settings = settings::get_settings(&app);
     settings.use_online_provider = enabled;
@@ -765,13 +764,11 @@
     // Store the model per provider - we need to add this field to settings
     settings.online_provider_models.insert(provider_id, model);
     settings::write_settings(&app, settings);
-=======
 pub fn change_app_language_setting(app: AppHandle, language: String) -> Result<(), String> {
     let mut settings = settings::get_settings(&app);
     settings.app_language = language;
     settings::write_settings(&app, settings);
 
->>>>>>> 7bd4a591
     Ok(())
 }
 
