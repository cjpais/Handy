--- conflicted
+++ resolved
@@ -285,11 +285,7 @@
     let parsed = match method.as_str() {
         "ctrl_v" => PasteMethod::CtrlV,
         "direct" => PasteMethod::Direct,
-<<<<<<< HEAD
         "disabled" => PasteMethod::Disabled,
-        #[cfg(not(target_os = "macos"))]
-=======
->>>>>>> 9521ab93
         "shift_insert" => PasteMethod::ShiftInsert,
         other => {
             warn!("Invalid paste method '{}', defaulting to ctrl_v", other);
